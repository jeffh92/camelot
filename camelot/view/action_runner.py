--- conflicted
+++ resolved
@@ -46,12 +46,9 @@
     """A context manager to hide the progress dialog of the gui context when
     the context is entered, and restore the original state at exit"""
     progress_dialog = gui_context.get_progress_dialog()
-<<<<<<< HEAD
-=======
     if progress_dialog is None:
         yield
         return
->>>>>>> b9156a04
     original_state, original_minimum_duration = None, None
     original_state = progress_dialog.isHidden()
     original_minimum_duration = progress_dialog.minimumDuration()
