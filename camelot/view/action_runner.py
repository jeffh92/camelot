#  ============================================================================
#
#  Copyright (C) 2007-2016 Conceptive Engineering bvba.
#  www.conceptive.be / info@conceptive.be
#
#  Redistribution and use in source and binary forms, with or without
#  modification, are permitted provided that the following conditions are met:
#      * Redistributions of source code must retain the above copyright
#        notice, this list of conditions and the following disclaimer.
#      * Redistributions in binary form must reproduce the above copyright
#        notice, this list of conditions and the following disclaimer in the
#        documentation and/or other materials provided with the distribution.
#      * Neither the name of Conceptive Engineering nor the
#        names of its contributors may be used to endorse or promote products
#        derived from this software without specific prior written permission.
#  
#  THIS SOFTWARE IS PROVIDED BY THE COPYRIGHT HOLDERS AND CONTRIBUTORS "AS IS" AND
#  ANY EXPRESS OR IMPLIED WARRANTIES, INCLUDING, BUT NOT LIMITED TO, THE IMPLIED
#  WARRANTIES OF MERCHANTABILITY AND FITNESS FOR A PARTICULAR PURPOSE ARE
#  DISCLAIMED. IN NO EVENT SHALL <COPYRIGHT HOLDER> BE LIABLE FOR ANY
#  DIRECT, INDIRECT, INCIDENTAL, SPECIAL, EXEMPLARY, OR CONSEQUENTIAL DAMAGES
#  (INCLUDING, BUT NOT LIMITED TO, PROCUREMENT OF SUBSTITUTE GOODS OR SERVICES;
#  LOSS OF USE, DATA, OR PROFITS; OR BUSINESS INTERRUPTION) HOWEVER CAUSED AND
#  ON ANY THEORY OF LIABILITY, WHETHER IN CONTRACT, STRICT LIABILITY, OR TORT
#  (INCLUDING NEGLIGENCE OR OTHERWISE) ARISING IN ANY WAY OUT OF THE USE OF THIS
#  SOFTWARE, EVEN IF ADVISED OF THE POSSIBILITY OF SUCH DAMAGE.
#
#  ============================================================================

import contextlib
import logging
import time
import typing

from ..core.naming import CompositeName
from ..core.qt import QtCore, QtGui, is_deleted
from . import gui_naming_context
from camelot.admin.action.base import MetaActionStep
from camelot.core.singleton import QSingleton
from camelot.view.model_thread import post
from .requests import InitiateAction
from .responses import AbstractResponse

LOGGER = logging.getLogger('camelot.view.action_runner')

@contextlib.contextmanager
def hide_progress_dialog(gui_context_name):
    """A context manager to hide the progress dialog of the gui context when
    the context is entered, and restore the original state at exit"""
    from .qml_view import is_cpp_gui_context_name, qml_action_step
    progress_dialog = None
    if not is_cpp_gui_context_name(gui_context_name):
        gui_context = gui_naming_context.resolve(gui_context_name)
        if gui_context is not None:
            progress_dialog = gui_context.get_progress_dialog()
    if progress_dialog is None:
        is_hidden = None
        if is_cpp_gui_context_name(gui_context_name):
            response = qml_action_step(gui_context_name, 'GetProgressState')
            is_hidden = response["is_hidden"]
            if not is_hidden:
                qml_action_step(gui_context_name, 'HideProgress')
        yield
        if is_cpp_gui_context_name(gui_context_name):
            if not is_hidden:
                qml_action_step(gui_context_name, 'ShowProgress')
        return
    original_state, original_minimum_duration = None, None
    original_state = progress_dialog.isHidden()
    original_minimum_duration = progress_dialog.minimumDuration()
    try:
        progress_dialog.setMinimumDuration(0)
        if original_state == False:
            progress_dialog.hide()
        yield
    finally:
        if not is_deleted(progress_dialog):
            progress_dialog.setMinimumDuration(original_minimum_duration)
            if original_state == False:
                progress_dialog.show()

gui_run_names = gui_naming_context.bind_new_context('gui_run')

class GuiRun(object):
    """
    Client side information and statistics of an ongoing action run
    """

    def __init__(
        self,
        gui_context_name: CompositeName,
        action_name: CompositeName,
        model_context_name: CompositeName,
        mode
        ):
        gui_naming_context.validate_composite_name(gui_context_name)
        gui_naming_context.validate_composite_name(action_name)
        gui_naming_context.validate_composite_name(model_context_name)
        self.gui_context_name = gui_context_name
        self.action_name = action_name
        self.model_context_name = model_context_name
        self.mode = mode
        self.started_at = time.time()
        self.last_update = self.started_at
        self.steps = []
        self.server = None

    @property
    def step_count(self):
        return len(self.steps)

    def time_running(self):
        """
        :return: the time the action has been running
        """
        return time.time() - self.started_at

<<<<<<< HEAD
=======
    def time_idle(self):
        """
        :return: the time the action has been running
        """
        return time.time() - self.last_update

    def handle_action_step(self, action_step):
        self.steps.append(type(action_step).__name__)
        return action_step.gui_run(self.gui_context_name)

>>>>>>> 75b2cfd7
    def handle_serialized_action_step(self, step_type, serialized_step):
        self.steps.append(step_type)
        self.last_update = time.time()
        cls = MetaActionStep.action_steps[step_type]
        if cls.blocking==True:
            app = QtGui.QGuiApplication.instance()
            if app.platformName() == "offscreen":
                # When running tests in offscreen mode, print the exception and exit with -1 status
                print("Blocking action step occurred while executing an action:")
                print()
                print("======================================================================")
                print()
                print("Type: {}".format(step_type))
                print("Detail: {}".format(serialized_step))
                print()
                print("======================================================================")
                print()
                app.exit(-1)
        return cls.gui_run(self.gui_context_name, serialized_step)


class ActionRunner(QtCore.QObject, metaclass=QSingleton):
    """Helper class for handling the signals and slots when an action
    is running.  This class takes a generator and iterates it within the
    model thread while taking care of Exceptions raised and ActionSteps
    yielded by the generator.
    
    This is class is intended for internal Camelot use only.
    """

    response = QtCore.qt_signal(bytes)
    busy = QtCore.qt_signal(bool)

    def __init__(self):
        super().__init__()
        self.response.connect(self._handle_response)

    @classmethod
    def wait_for_completion(cls, max_wait=15):
        """
        Wait until all actions are completed

        :param max_wait: maximum time to wait for an action to complete
        """
        # @todo : max_wait should be high enough to ensure completion when
        # actions_running is flooded with actions during unit testing, this
        # is probably caused by either item_models not being garbage collected,
        # or actions not properly terminated when their initiation fails
        actions_running = True
        while actions_running:
            # very dirty hack to not wait for unbinds
            run_names = list(gui_run_names.list())
            max_time_running = 0
            actions_running = False
            LOGGER.info('{} actions running'.format(len(run_names)))
            for run_name in run_names:
                run = gui_run_names.resolve(run_name)
                if run.action_name[-1] != 'unbind':
                    actions_running=True
                    max_time_running = max(max_time_running, run.time_running())
                LOGGER.info('{} : {} with mode {} on {}'.format(run_name, run.action_name, run.mode, run.server))
                LOGGER.info('  Generated {} steps during {} seconds'.format(run.step_count, run.time_running()))
                LOGGER.info('  Steps : {}'.format(run.steps))
            if max_time_running >= max_wait:
                raise Exception('Action running for more then {} seconds'.format(max_wait))
            QtCore.QCoreApplication.instance().processEvents()
            time.sleep(0.05)

    def run_action(self,
        action_name: CompositeName,
        gui_context: CompositeName,
        model_context: CompositeName,
        mode: typing.Union[str, dict, list, int]
    ):
        gui_run = GuiRun(
            tuple(gui_context), tuple(action_name), tuple(model_context), mode
        )
        self.run_gui_run(gui_run)

    def run_gui_run(self, gui_run):
        gui_run.server = post(InitiateAction(
            gui_run_name = gui_run_names.bind(str(id(gui_run)), gui_run),
            action_name = gui_run.action_name,
            model_context = gui_run.model_context_name,
            mode = gui_run.mode,
        ))

    def send_response(self, response):
        self.response.emit(response._to_bytes())

    @QtCore.qt_slot(bytes)
    def _handle_response(self, serialized_response):
        try:
            AbstractResponse.handle_serialized_response(serialized_response, post)
        except Exception as e:
            LOGGER.error('Unhandled exception while handling response {}'.format(serialized_response), exc_info=e)


action_runner = ActionRunner()<|MERGE_RESOLUTION|>--- conflicted
+++ resolved
@@ -115,8 +115,6 @@
         """
         return time.time() - self.started_at
 
-<<<<<<< HEAD
-=======
     def time_idle(self):
         """
         :return: the time the action has been running
@@ -127,7 +125,6 @@
         self.steps.append(type(action_step).__name__)
         return action_step.gui_run(self.gui_context_name)
 
->>>>>>> 75b2cfd7
     def handle_serialized_action_step(self, step_type, serialized_step):
         self.steps.append(step_type)
         self.last_update = time.time()
