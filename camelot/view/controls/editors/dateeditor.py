--- conflicted
+++ resolved
@@ -52,9 +52,8 @@
         self.setObjectName( field_name )
         self.date_format = local_date_format()
         self.line_edit = DecoratedLineEdit()
-<<<<<<< HEAD
         self.line_edit.set_minimum_width( six.text_type(QtCore.QDate(2000,12,22).toString(self.date_format)) )
-        self.line_edit.set_background_text( QtCore.QDate(2000,1,1).toString(self.date_format) )
+        self.line_edit.setPlaceholderText( QtCore.QDate(2000,1,1).toString(self.date_format) )
 
         # The order of creation of this widgets and their parenting
         # seems very sensitive under windows and creates system crashes
@@ -111,127 +110,18 @@
     def line_edit_finished(self):
         self.setProperty( 'value', py_to_variant( self.get_value() ) )
         self.valueChanged.emit()
-=======
-        self.line_edit.set_minimum_width( unicode(QtCore.QDate(2000,12,22).toString(self.date_format)) )
-        self.line_edit.setPlaceholderText( QtCore.QDate(2000,1,1).toString(self.date_format) )
-
-        # The order of creation of this widgets and their parenting
-        # seems very sensitive under windows and creates system crashes
-        # so don't change this without extensive testing on windows
-        special_date_menu = QtGui.QMenu(self)
-        calendar_widget_action = QtGui.QWidgetAction(special_date_menu)
-        self.calendar_widget = QtGui.QCalendarWidget(special_date_menu)
-        self.calendar_widget.activated.connect(self.calendar_widget_activated)
-        self.calendar_widget.clicked.connect(self.calendar_widget_activated)
-        calendar_widget_action.setDefaultWidget(self.calendar_widget)
-
-        self.calendar_action_trigger.connect( special_date_menu.hide )
-        special_date_menu.addAction(calendar_widget_action)
-        special_date_menu.addAction(_('Today'))
-        special_date_menu.addAction(_('Far future'))
-        self.special_date = QtGui.QToolButton(self)
-        self.special_date.setIcon( self.special_date_icon.getQIcon() )
-        self.special_date.setAutoRaise(True)
-        self.special_date.setToolTip(_('Calendar and special dates'))
-        self.special_date.setMenu(special_date_menu)
-        self.special_date.setPopupMode(QtGui.QToolButton.InstantPopup)
-        self.special_date.setFixedHeight(self.get_height())
-        self.special_date.setFocusPolicy(Qt.ClickFocus)
-        # end of sensitive part
-
-        if nullable:
-            special_date_menu.addAction(_('Clear'))
-
-        self.hlayout = QtGui.QHBoxLayout()
-        self.hlayout.addWidget(self.line_edit)
-        self.hlayout.addWidget(self.special_date)
-
-        self.hlayout.setContentsMargins(0, 0, 0, 0)
-        self.hlayout.setSpacing(0)
-        self.hlayout.setAlignment(Qt.AlignRight|Qt.AlignVCenter)
-        
-        self.setContentsMargins(0, 0, 0, 0)
-        self.setLayout(self.hlayout)
-
-        self.minimum = datetime.date.min
-        self.maximum = datetime.date.max
-        self.setFocusProxy(self.line_edit)
-
-        self.line_edit.editingFinished.connect( self.line_edit_finished )
-        self.line_edit.textEdited.connect(self.text_edited)
-        special_date_menu.triggered.connect(self.set_special_date)
-
-    def calendar_widget_activated(self, date):
-        self.calendar_action_trigger.emit()
-        self.set_value(date)
->>>>>>> db79b135
         self.editingFinished.emit()
 
     def focusOutEvent(self, event):
         # explicitely set value on focus out to format the date in case
         # it was entered unformatted
         value = self.get_value()
-<<<<<<< HEAD
         self.set_value( value )
         self.editingFinished.emit()
 
     def set_value(self, value):
         value = CustomEditor.set_value(self, value)
         self.setProperty( 'value', py_to_variant( value ) )
-        if value:
-            qdate = QtCore.QDate(value)
-            formatted_date = qdate.toString(self.date_format)
-            self.line_edit.set_user_input(formatted_date)
-            self.calendar_widget.setSelectedDate(qdate)
-        else:
-            self.line_edit.set_user_input('')
-        self.valueChanged.emit()
-
-    def text_edited(self, text ):
-        try:
-            date_from_string( self.line_edit.user_input() )
-            self.line_edit.set_valid(True)
-            self.valueChanged.emit()
-        except ParsingError:
-            self.line_edit.set_valid(False)
-
-    def get_value(self):
-        try:
-            value = date_from_string( self.line_edit.user_input() )
-        except ParsingError:
-            value = None
-        return CustomEditor.get_value(self) or value
-
-    def set_field_attributes(self, editable = True,
-                                   background_color = None,
-                                   tooltip = None, **kwargs):
-        self.set_enabled(editable)
-        self.set_background_color(background_color)
-        self.line_edit.setToolTip(six.text_type(tooltip or ''))
-
-    def set_background_color(self, background_color):
-        set_background_color_palette( self.line_edit, background_color )
-
-    def set_enabled(self, editable=True):
-        self.line_edit.setEnabled(editable)
-        if editable:
-            self.special_date.show()
-        else:
-            self.special_date.hide()
-
-    def set_special_date(self, action):
-        if action.text().compare(_('Today')) == 0:
-            self.set_value(datetime.date.today())
-        elif action.text().compare(_('Far future')) == 0:
-            self.set_value(datetime.date( year = 2400, month = 12, day = 31 ))
-        elif action.text().compare(_('Clear')) == 0:
-=======
-        self.set_value( value )
-        self.editingFinished.emit()
-
-    def set_value(self, value):
-        value = CustomEditor.set_value(self, value)
-        self.setProperty( 'value', QtCore.QVariant( value ) )
         if value:
             qdate = QtCore.QDate(value)
             formatted_date = qdate.toString(self.date_format)
@@ -261,7 +151,7 @@
                                    tooltip = None, **kwargs):
         self.set_enabled(editable)
         self.set_background_color(background_color)
-        self.line_edit.setToolTip(unicode(tooltip or ''))
+        self.line_edit.setToolTip(six.text_type(tooltip or ''))
 
     def set_background_color(self, background_color):
         set_background_color_palette( self.line_edit, background_color )
@@ -279,7 +169,6 @@
         elif action.text().compare(_('Far future')) == 0:
             self.set_value(datetime.date( year = 2400, month = 12, day = 31 ))
         elif action.text().compare(_('Clear')) == 0:
->>>>>>> db79b135
             self.set_value(None)
         self.line_edit.setFocus()
         self.editingFinished.emit()
