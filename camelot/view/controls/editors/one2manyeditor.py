--- conflicted
+++ resolved
@@ -30,12 +30,7 @@
 import logging
 
 from camelot.admin.action.list_action import ListActionGuiContext
-<<<<<<< HEAD
-from camelot.admin.action.list_filter import Filter
-from camelot.admin.action.field_action import FieldAction
 from camelot.core.naming import initial_naming_context
-=======
->>>>>>> e29bc4ba
 from camelot.view.proxy.collection_proxy import CollectionProxy
 from ....admin.action.base import State, RenderHint
 from ....core.qt import Qt, QtCore, QtWidgets, variant_to_py
@@ -126,7 +121,7 @@
             )
 
     def render_action(self, render_hint, action_route, parent):
-        action = AdminRoute.action_for(action_route)
+        action = initial_naming_context.resolve(action_route)
         if render_hint == RenderHint.TOOL_BUTTON:
             # Use tool button, because this one sets the popup mode
             # to instant if there are modes in the state
@@ -142,21 +137,10 @@
     @QtCore.qt_slot(object)
     def set_right_toolbar_actions(self, action_routes, toolbar):
         if action_routes is not None:
-<<<<<<< HEAD
-            toolbar = QtWidgets.QToolBar(self)
-            toolbar.setIconSize(QtCore.QSize(16, 16))
-            toolbar.setOrientation(Qt.Orientation.Vertical)
-            for action_route in action_routes:
-                action = initial_naming_context.resolve(action_route)
-                if not isinstance(action, (FieldAction, Filter)):
-                    self.list_gui_context.item_view.model().add_action_route(action_route)
-                qaction = self.render_action(action, toolbar)
-=======
             for route_with_render_hint in action_routes:
                 action_route = route_with_render_hint.route
                 self.list_gui_context.item_view.model().add_action_route(action_route)
                 qaction = self.render_action(route_with_render_hint.render_hint, action_route, toolbar)
->>>>>>> e29bc4ba
                 qaction.action_route = action_route
                 if isinstance(qaction, QtWidgets.QWidget):
                     toolbar.addWidget(qaction)
