#  ============================================================================
#
#  Copyright (C) 2007-2013 Conceptive Engineering bvba. All rights reserved.
#  www.conceptive.be / info@conceptive.be
#
#  This file is part of the Camelot Library.
#
#  This file may be used under the terms of the GNU General Public
#  License version 2.0 as published by the Free Software Foundation
#  and appearing in the file license.txt included in the packaging of
#  this file.  Please review this information to ensure GNU
#  General Public Licensing requirements will be met.
#
#  If you are unsure which license is appropriate for your use, please
#  visit www.python-camelot.com or contact info@conceptive.be
#
#  This file is provided AS IS with NO WARRANTY OF ANY KIND, INCLUDING THE
#  WARRANTY OF DESIGN, MERCHANTABILITY AND FITNESS FOR A PARTICULAR PURPOSE.
#
#  For use of this library in commercial applications, please contact
#  info@conceptive.be
#
#  ============================================================================

"""Tableview"""

import logging
logger = logging.getLogger( 'camelot.view.controls.tableview' )

from sqlalchemy.ext.hybrid import hybrid_property

<<<<<<< HEAD
import six

from ...core.qt import variant_to_py, Qt, QtCore, QtGui
from camelot.admin.action.list_action import ListActionGuiContext
from camelot.core.utils import ugettext as _
=======
from camelot.admin.action.list_action import ListActionGuiContext, ChangeAdmin
from camelot.core.utils import variant_to_pyobject, ugettext as _
>>>>>>> 3754eb59
from camelot.view.proxy.queryproxy import QueryTableProxy
from camelot.view.controls.view import AbstractView
from camelot.view.controls.user_translatable_label import UserTranslatableLabel
from camelot.view.model_thread import post
from camelot.view.model_thread import object_thread
from camelot.view import register
from .delegates.delegatemanager import DelegateManager

from .search import SimpleSearchControl
        
class ColumnGroupsWidget( QtGui.QTabBar ):
    """A tabbar the user can use to select a group of columns within an
    item view.
    
    :param table: a :class:`camelot.admin.table.Table` object, describing the 
       column groups.
    :param table_widget: a :class:`QtGui.QTableView` widget of which columns will
       be hidden and shown depending on the selected tab.
    :param parent: a :class:`QtGui.QWidget`
    """
    
    def __init__( self, table, table_widget, parent = None ):
        from camelot.admin.table import ColumnGroup
        super( ColumnGroupsWidget, self ).__init__( parent )
        assert object_thread( self )
        self.setShape( QtGui.QTabBar.RoundedSouth )
        self.groups = dict()
        self.table_widget = table_widget
        column_index = 0
        tab_index = 0
        for column in table.columns:
            if isinstance( column, ColumnGroup ):
                self.addTab( six.text_type( column.verbose_name ) )
                previous_column_index = column_index
                column_index = column_index + len( column.get_fields() )
                self.groups[ tab_index ] = ( previous_column_index,
                                             column_index )
                tab_index += 1
            else:
                column_index += 1
        self.currentChanged.connect( self._current_index_changed )
        
    @QtCore.pyqtSlot( QtCore.QModelIndex, int, int )
    def columns_changed( self, index, first_column, last_column ):
        assert object_thread( self )
        self._current_index_changed( self.currentIndex() )
        
    @QtCore.pyqtSlot()
    def model_reset( self ):
        assert object_thread( self )
        self._current_index_changed( self.currentIndex() )
        
    @QtCore.pyqtSlot( int )
    def _current_index_changed( self, current_index ):
        assert object_thread( self )
        for tab_index, (first_column, last_column) in six.iteritems(self.groups):
            for column_index in range( first_column, last_column ):
                self.table_widget.setColumnHidden( column_index,
                                                   tab_index != current_index )

class TableWidget( QtGui.QTableView ):
    """A widget displaying a table, to be used within a TableView.  But it does 
not rely on the model being Camelot specific, or a Collection Proxy.

.. attribute:: margin

margin, specified as a number of pixels, used to calculate the height of a row
in the table, the minimum row height will allow for this number of pixels below
and above the text.

:param lines_per_row: the number of lines of text that should be viewable in a single row.

"""

    margin = 5
    keyboard_selection_signal = QtCore.pyqtSignal()

    def __init__( self, lines_per_row = 1, parent = None ):
        QtGui.QTableView.__init__( self, parent )
        logger.debug( 'create TableWidget' )
        assert object_thread( self )
        self._columns_changed = dict()
        self.setSelectionBehavior( QtGui.QAbstractItemView.SelectRows )
        self.setEditTriggers( QtGui.QAbstractItemView.SelectedClicked |
                              QtGui.QAbstractItemView.DoubleClicked |
                              QtGui.QAbstractItemView.CurrentChanged )
        self.setSizePolicy( QtGui.QSizePolicy.Expanding, 
                            QtGui.QSizePolicy.Expanding )
        self.horizontalHeader().setClickable( True )
        self._header_font_required = QtGui.QApplication.font()
        self._header_font_required.setBold( True )
        line_height = QtGui.QFontMetrics(QtGui.QApplication.font()).lineSpacing()
        self._minimal_row_height = line_height * lines_per_row + 2*self.margin
        self.verticalHeader().setDefaultSectionSize( self._minimal_row_height )
        self.setHorizontalScrollMode(QtGui.QAbstractItemView.ScrollPerPixel)
        self.setVerticalScrollMode(QtGui.QAbstractItemView.ScrollPerPixel)
        self.horizontalHeader().sectionClicked.connect(
            self.horizontal_section_clicked )
        self.horizontalHeader().sectionResized.connect( self._save_section_width )
            
    def timerEvent( self, event ):
        """On timer event, save changed column widths to the model
        """
        assert object_thread( self )
        for logical_index, new_width in six.iteritems(self._columns_changed):
            if self.horizontalHeader().isSectionHidden( logical_index ):
                # don't save the width of a hidden section, since this will
                # result in setting the width to 0
                continue
            old_size = variant_to_py( self.model().headerData( logical_index, 
                                                                     Qt.Horizontal, 
                                                                     Qt.SizeHintRole ) )
            # when the size is different from the one from the model, the
            # user changed it
            if (old_size is not None) and (old_size.width() != new_width):
                new_size = QtCore.QSize( new_width, old_size.height() )
                self.model().setHeaderData( logical_index, 
                                            Qt.Horizontal,
                                            new_size,
                                            Qt.SizeHintRole )
        self._columns_changed = dict()
        super( TableWidget, self ).timerEvent( event )
        
    @QtCore.pyqtSlot(int, int, int)
    def _save_section_width(self, logical_index, _old_size, new_width ):
        # instead of storing the width immediately, a timer is started to store
        # the width when all event processing is done.  because at this time
        # we cannot yet determine if the section at logical_index is hidden
        # or not
        #
        # there is no need to start the timer, since this is done by the 
        # QAbstractItemView itself for doing the layout, here we only store
        # which column needs to be saved.
        assert object_thread( self )
        self._columns_changed[ logical_index ] = new_width

    @QtCore.pyqtSlot( int )
    def horizontal_section_clicked( self, logical_index ):
        """Update the sorting of the model and the header"""
        assert object_thread( self )
        header = self.horizontalHeader()
        order = Qt.AscendingOrder
        if not header.isSortIndicatorShown():
            header.setSortIndicatorShown( True )
        elif header.sortIndicatorSection()==logical_index:
            # apparently, the sort order on the header is already switched
            # when the section was clicked, so there is no need to reverse it
            order = header.sortIndicatorOrder()
        header.setSortIndicator( logical_index, order )
        self.model().sort( logical_index, order )

    def close_editor(self):
        """Close the active editor, this method is used to prevent assertion
        failures in QT when an editor is still open in the view for a cell
        that no longer exists in the model
        
        those assertion failures only exist in QT debug builds.
        """
        assert object_thread( self )
        current_index = self.currentIndex()
        if not current_index.isValid():
            return
        self.closePersistentEditor( current_index )
                
    def setModel( self, model ):
        assert object_thread( self )
        #
        # An editor might be open that is no longer available for the new
        # model.  Not closing this editor, results in assertion failures
        # in qt, resulting in segfaults in the debug build.
        #
        self.close_editor()
        #
        # Editor, closed. it should be safe to change the model
        #
        QtGui.QTableView.setModel( self, model )
        register.register( model, self )
        self.selectionModel().currentChanged.connect(self._current_changed)
        model.modelReset.connect(self.update_headers)
        self.update_headers()
        
    @QtCore.pyqtSlot()
    def update_headers(self):
        """Updating the header size seems to be no default Qt function, so,
        it's managed here"""
        model = self.model()
        for i in range( model.columnCount() ):
            size_hint = model.headerData(i, Qt.Horizontal, Qt.SizeHintRole).toSize()
            self.setColumnWidth(i, size_hint.width())
        # dont save these changes, since they are the defaults
        self._columns_changed = dict()
    
    @QtCore.pyqtSlot(QtCore.QModelIndex, QtCore.QModelIndex)
    def _current_changed(self, current, previous):
        """This slot is called whenever the current cell is changed"""
        editor = self.indexWidget(current)
        header_data = self.model().headerData
        # if there is an editor in the current cell, change the column and
        # row width to the size hint of the editor
        if editor is not None:
            column_size_hint = header_data(current.column(), Qt.Horizontal, 
                                           Qt.SizeHintRole).toSize()
            row_size_hint = header_data(current.row(), Qt.Vertical,
                                        Qt.SizeHintRole).toSize()
            editor_size_hint = editor.sizeHint()
            self.setRowHeight(current.row(), max(row_size_hint.height(),
                                                 editor_size_hint.height()))
            self.setColumnWidth(current.column(), max(column_size_hint.width(),
                                                      editor_size_hint.width()))
        if current.row() != previous.row():
            if previous.row() >= 0:
                row_size_hint = header_data(previous.row(), Qt.Vertical,
                                            Qt.SizeHintRole).toSize()
                self.setRowHeight(previous.row(), 
                                  row_size_hint.height())
        if current.column() != previous.column():
            if previous.column() >= 0:
                column_size_hint = header_data(previous.column(), Qt.Horizontal,
                                               Qt.SizeHintRole).toSize()
                self.setColumnWidth(previous.column(), 
                                    column_size_hint.width())
        # whenever we change the size, sectionsResized is called, but these
        # changes should not be saved.
        self._columns_changed = dict()

    def keyPressEvent(self, e):
        assert object_thread( self )
        if self.hasFocus() and e.key() in (QtCore.Qt.Key_Enter, QtCore.Qt.Key_Return):
            self.keyboard_selection_signal.emit()
        else:
            super(TableWidget, self).keyPressEvent(e) 

class AdminTableWidget( QtGui.QWidget ):
    """A table widget that inspects the admin class and changes the behavior
    of the table as specified in the admin class"""
    
    def __init__(self, admin, parent=None):
        super( AdminTableWidget, self ).__init__( parent )
        assert object_thread( self )
        self._admin = admin
        table_widget = TableWidget( parent = self,
                                    lines_per_row = admin.lines_per_row )
        table_widget.setObjectName( 'table_widget' )
        column_groups = ColumnGroupsWidget( admin.get_table(), table_widget )
        column_groups.setObjectName( 'column_groups' )
        layout = QtGui.QVBoxLayout()
        layout.setSpacing( 0 )
        layout.setContentsMargins( 0, 0, 0, 0 )
        layout.addWidget( table_widget )
        layout.addWidget( column_groups )
        self.setLayout( layout )
        if admin.drop_action != None:
            table_widget.setDragDropMode( QtGui.QAbstractItemView.DragDrop )
            table_widget.setDropIndicatorShown( True )
                        
    def __getattr__( self, name ):
        table_widget = self.findChild( QtGui.QWidget, 'table_widget' )
        if table_widget != None:
            return getattr( table_widget, name )
        
    def setModel( self, model ):
        assert object_thread( self )
        table_widget = self.findChild( QtGui.QWidget, 'table_widget' )
        column_groups = self.findChild( QtGui.QWidget, 'column_groups' )
        if table_widget != None:
            model.columnsInserted.connect( column_groups.columns_changed )
            model.columnsRemoved.connect( column_groups.columns_changed )
            model.layoutChanged.connect( column_groups.model_reset )
            model.modelReset.connect( column_groups.model_reset )
            table_widget.setModel( model )
            column_groups.model_reset()
        
class RowsWidget( QtGui.QLabel ):
    """Widget that is part of the header widget, displaying the number of rows
    in the table view"""

<<<<<<< HEAD
    def __init__( self, parent ):
=======
    _number_of_rows_font = QtGui.QApplication.font()

    def __init__( self, parent=None ):
>>>>>>> 3754eb59
        QtGui.QLabel.__init__( self, parent )
        assert object_thread( self )
        self.setFont( self._number_of_rows_font )
        
    @hybrid_property
    def _number_of_rows_font(cls):
        return QtGui.QApplication.font()

    def set_model(self, model):
        model.layoutChanged.connect(self.update_rows)
        model.modelReset.connect(self.update_rows)
        model.rowsInserted.connect(self.update_rows)
        model.rowsRemoved.connect(self.update_rows)
        self.update_rows_from_model(model)
    
    def update_rows_from_model(self, model):
        rows = model.rowCount()
        self.setText(_('(%i rows)')%rows)
        
    @QtCore.pyqtSlot()
    def update_rows(self, *args):
        assert object_thread( self )
        model = self.sender()
        self.update_rows_from_model(model)

class HeaderWidget( QtGui.QWidget ):
    """HeaderWidget for a tableview, containing the title, the search widget,
    and the number of rows in the table"""

    search_widget = SimpleSearchControl
    rows_widget = RowsWidget

    filters_changed_signal = QtCore.pyqtSignal()

    def __init__( self, parent, admin ):
        QtGui.QWidget.__init__( self, parent )
        assert object_thread( self )
        self._admin = admin
        layout = QtGui.QVBoxLayout()
        widget_layout = QtGui.QHBoxLayout()
        search = self.search_widget( self )
        self.setFocusProxy(search)
        search.expand_search_options_signal.connect(
            self.expand_search_options )
        title = UserTranslatableLabel( admin.get_verbose_name_plural(),
                                       self )
        title.setFont( self._title_font )
        widget_layout.addWidget( title )
        widget_layout.addWidget( search )
        number_of_rows = self.rows_widget(parent=self)
        number_of_rows.setObjectName('number_of_rows')
        widget_layout.addWidget(number_of_rows)
        layout.addLayout( widget_layout, 0 )
        self._expanded_filters_created = False
        self._expanded_search = QtGui.QWidget()
        self._expanded_search.hide()
        layout.addWidget( self._expanded_search, 1 )
        self.setLayout( layout )
<<<<<<< HEAD
        self.setSizePolicy( QtGui.QSizePolicy.Minimum, 
                            QtGui.QSizePolicy.Fixed )
        self.setNumberOfRows( 0 )
=======
        self.setSizePolicy( QSizePolicy.Minimum, QSizePolicy.Fixed )
>>>>>>> 3754eb59
        self.search = search

    @hybrid_property
    def _title_font(cls):
        font = QtGui.QApplication.font()
        font.setBold( True )
        return font
    
    def _fill_expanded_search_options(self, columns):
        """Given the columns in the table view, present the user
        with more options to filter rows in the table
        :param columns: a list of tuples with field names and attributes
        """
        assert object_thread( self )
        from camelot.view.controls.filter_operator import FilterOperator
        from camelot.view.flowlayout import FlowLayout
        layout = FlowLayout()
        layout.setSpacing( 2 )
        layout.setContentsMargins( 0, 0, 0, 0 )
        for i, (field, attributes) in enumerate(columns):
            if 'operators' in attributes and attributes['operators']:
                box = QtGui.QGroupBox()
                box_layout = QtGui.QVBoxLayout()
                box_layout.setContentsMargins( 1, 1, 1, 1 )
                widget = FilterOperator( self._admin.entity,
                                         field, attributes,
                                         box )
                box_layout.addWidget( widget )
                box.setLayout( box_layout )
                widget.filter_changed_signal.connect( self._filter_changed )
                layout.addWidget( box )
        #layout.addStretch()
        self._expanded_search.setLayout( layout )
        self._expanded_filters_created = True

    def _filter_changed(self):
        assert object_thread( self )
        self.filters_changed_signal.emit()

    def decorate_query(self, query):
        """Apply expanded filters on the query"""
        if self._expanded_filters_created:
            for i in range(self._expanded_search.layout().count()):
                box = self._expanded_search.layout().itemAt(i).widget()
                if box:
                    widget = box.layout().itemAt(0).widget()
                    if widget:
                        query = widget.decorate_query(query)
        return query

    @QtCore.pyqtSlot()
    def expand_search_options(self):
        assert object_thread( self )
        if self._expanded_search.isHidden():
            if not self._expanded_filters_created:
                post( self._admin.get_expanded_search_fields, 
                      self._fill_expanded_search_options )
            self._expanded_search.show()
        else:
            self._expanded_search.hide()
    
    def set_model(self, model):
        number_of_rows = self.findChild(self.rows_widget, 'number_of_rows')
        number_of_rows.set_model(model)
    
class TableView( AbstractView  ):
    """
  :param gui_context: a :class:`camelot.admin.action.application_action.ApplicationActionGuiContext`
      object.
  :param admin: an :class:`camelot.admin.entity_admin.EntityAdmin` object
  :param search_text: a predefined search text to put in the search widget
  :param proxy: a class implementing :class:`QtCore.QAbstractTableModel` that 
      will be used as a model for the table view.
  :param parent: a :class:`QtGui.QWidget` object
  
  A generic tableview widget that puts together some other widgets.  The behaviour of this class and
  the resulting interface can be tuned by specifying specific class attributes which define the underlying
  widgets used ::

    class MovieRentalTableView(TableView):
      title_format = 'Grand overview of recent movie rentals'

  The attributes that can be specified are :

  .. attribute:: header_widget

  The widget class to be used as a header in the table view::

    header_widget = HeaderWidget

  .. attribute:: table_widget

  The widget class used to display a table within the table view ::

  table_widget = TableWidget

  .. attribute:: title_format

  A string used to format the title of the view ::

  title_format = '%(verbose_name_plural)s'

  - emits the row_selected signal when a row has been selected
  """

    header_widget = HeaderWidget
    AdminTableWidget = AdminTableWidget

    def __init__( self, 
                  gui_context, 
                  admin, 
                  search_text = None,
                  proxy = QueryTableProxy,
                  parent = None ):
        super(TableView, self).__init__( parent )
        assert object_thread( self )
        self.admin = admin
        self.application_gui_context = gui_context
        self.gui_context = gui_context
        self.proxy = proxy
        widget_layout = QtGui.QVBoxLayout()
        if self.header_widget:
            self.header = self.header_widget( self, admin )
            widget_layout.addWidget( self.header )
            self.header.search.search_signal.connect( self.startSearch )
            self.header.search.cancel_signal.connect( self.cancelSearch )
            self.header.search.on_arrow_down_signal.connect(self.focusTable)
            if search_text:
                self.header.search.search( search_text )
            self.setFocusProxy(self.header)
        else:
            self.header = None
        widget_layout.setSpacing( 0 )
        widget_layout.setContentsMargins(0, 0, 0, 0)
        splitter = QtGui.QSplitter( self )
        splitter.setObjectName('splitter')
        widget_layout.addWidget( splitter )
        table_widget = QtGui.QWidget( self )
        # make sure the table itself takes expands to fill the available
        # width of the view
        size_policy = QtGui.QSizePolicy(QtGui.QSizePolicy.Expanding,
                                        QtGui.QSizePolicy.Expanding)
        size_policy.setHorizontalStretch(1)
        table_widget.setSizePolicy(size_policy)
        filters_widget = QtGui.QWidget( self )
        self.table_layout = QtGui.QVBoxLayout()
        self.table_layout.setSpacing( 0 )
        self.table_layout.setContentsMargins(0, 0, 0, 0)
        self.table = None
        self.filters_layout = QtGui.QVBoxLayout()
        self.filters_layout.setSpacing( 0 )
        self.filters_layout.setContentsMargins(0, 0, 0, 0)
        self.actions = None
        table_widget.setLayout( self.table_layout )
        filters_widget.setLayout( self.filters_layout )
        #filters_widget.hide()
        splitter.addWidget( table_widget )
        splitter.addWidget( filters_widget )
        self.setLayout( widget_layout )
        self.search_filter = lambda q: q
        shortcut = QtGui.QShortcut(QtGui.QKeySequence(QtGui.QKeySequence.Find), self)
        shortcut.activated.connect( self.activate_search )
        if self.header_widget:
            self.header.filters_changed_signal.connect( self.rebuild_query )

    @QtCore.pyqtSlot()
    def activate_search(self):
        assert object_thread( self )
        self.header.search.setFocus(QtCore.Qt.ShortcutFocusReason)

    @QtCore.pyqtSlot(object)
    def set_subclass_tree( self, subclasses ):
        assert object_thread( self )
        if len( subclasses ) > 0:
            from .inheritance import SubclassTree
            splitter = self.findChild(QtGui.QWidget, 'splitter' )
            class_tree = SubclassTree( self.admin, subclasses, splitter )
            splitter.insertWidget( 0, class_tree )
            class_tree.subclass_clicked_signal.connect( self.change_admin )

    @QtCore.pyqtSlot(object)
    def change_admin(self, new_admin):
        action = ChangeAdmin(new_admin)
        action.gui_run(self.gui_context)

    @QtCore.pyqtSlot(int)
    def sectionClicked( self, section ):
        """emits a row_selected signal"""
        assert object_thread( self )
        #
        # close the table editor before opening a form or such
        #
        # Qt seems to crash in certain cases when the editor is open and the
        # underlying model is changed
        #
        if self.table:
            self.table.close_editor()
        self.admin.list_action.gui_run( self.gui_context )

    def get_admin(self):
        return self.admin

    def get_model(self):
        return self.table.model()

    def set_value(self, value):
        model = self.get_model()
        if model is not None:
            model.set_value(value)

    @QtCore.pyqtSlot( object )
    def set_admin( self, admin ):
        """Switch to a different subclass, where admin is the admin object of the
        subclass"""
        assert object_thread( self )
        logger.debug('set_admin called')
        self.admin = admin
        if self.table:
            self.table_layout.removeWidget(self.table)
            self.table.deleteLater()
            self.table.model().deleteLater()
        splitter = self.findChild( QtGui.QWidget, 'splitter' )
        self.table = self.AdminTableWidget( self.admin, splitter )
        self.table.setObjectName('AdminTableWidget')
        new_model = self.proxy(admin)
        self.table.setModel(new_model)
        self.header.set_model(new_model)
        self.table.verticalHeader().sectionClicked.connect( self.sectionClicked )
        self.table.keyboard_selection_signal.connect(self.on_keyboard_selection_signal)
        self.table_layout.insertWidget( 1, self.table )
        self.gui_context = self.application_gui_context.copy( ListActionGuiContext )
        self.gui_context.view = self
        self.gui_context.admin = self.admin
        self.gui_context.item_view = self.table

    @QtCore.pyqtSlot()
    def on_keyboard_selection_signal(self):
        assert object_thread( self )
        self.sectionClicked( self.table.currentIndex().row() )

<<<<<<< HEAD
    @QtCore.pyqtSlot()
    def tableLayoutChanged( self ):
        assert object_thread( self )
        logger.debug('tableLayoutChanged')
        model = self.table.model()
        if self.header:
            self.header.setNumberOfRows( model.rowCount() )
        item_delegate = model.getItemDelegate()
        if item_delegate:
            self.table.setItemDelegate( item_delegate )
        for i in range( model.columnCount() ):
            size = variant_to_py( model.headerData( i, Qt.Horizontal, Qt.SizeHintRole ) )
            self.table.setColumnWidth( i, size.width() )

=======
>>>>>>> 3754eb59
    def closeEvent( self, event ):
        """reimplements close event"""
        assert object_thread( self )
        logger.debug( 'tableview closed' )
        event.accept()

    @QtCore.pyqtSlot(object)
    def _set_query(self, query_getter):
        assert object_thread( self )
        if isinstance(self.table.model(), QueryTableProxy):
            self.table.model().setQuery(query_getter)
        self.table.clearSelection()

    @QtCore.pyqtSlot()
    def refresh(self):
        """Refresh the whole view"""
        assert object_thread( self )
        model = self.get_model()
        if model is not None:
            model.refresh()

    @QtCore.pyqtSlot()
    def rebuild_query( self ):
        """resets the table model query"""
        from .filterlist import FilterList

        def rebuild_query():
            query = self.admin.get_query()
            # a table view is not required to have a header
            if self.header:
                query = self.header.decorate_query(query)
            filters = self.findChild(FilterList, 'filters')
            if filters:
                query = filters.decorate_query( query )
            if self.search_filter:
                query = self.search_filter( query )
            query_getter = lambda:query
            return query_getter

        post( rebuild_query, self._set_query )

    @QtCore.pyqtSlot(str)
    def startSearch( self, text ):
        """rebuilds query based on filtering text"""
        assert object_thread( self )
        from camelot.view.search import create_entity_search_query_decorator
        logger.debug( 'search %s' % text )
        self.search_filter = create_entity_search_query_decorator( self.admin, six.text_type(text) )
        self.rebuild_query()

    @QtCore.pyqtSlot()
    def cancelSearch( self ):
        """resets search filtering to default"""
        assert object_thread( self )
        logger.debug( 'cancel search' )
        self.search_filter = lambda q: q
        self.rebuild_query()

    def set_columns(self, columns):
        delegate = DelegateManager(columns, parent=self)
        table = self.table
        table.setItemDelegate(delegate)

    def set_filters(self, filters):
        logger.debug( 'setting filters for tableview' )
        from camelot.view.controls.filterlist import FilterList
        filters_widget = self.findChild(FilterList, 'filters')
        while True:
            item = self.filters_layout.takeAt( 0 )
            if item == None:
                break
            widget = item.widget()
            if widget != None:
                widget.deleteLater()
        if filters:
            splitter = self.findChild( QtGui.QWidget, 'splitter' )
            filters_widget = FilterList( filters, parent=splitter )
            filters_widget.setObjectName('filters')
            self.filters_layout.addWidget( filters_widget )
            filters_widget.filters_changed_signal.connect( self.rebuild_query )
        #
        # filters might have default values, so we can only build the queries now
        #
        #self.rebuild_query()
        self.filters_layout.addStretch(1)

    def set_list_actions( self, actions ):
        """sets filters for the tableview"""
        assert object_thread( self )
        from camelot.view.controls.actionsbox import ActionsBox
        actions_widget = self.findChild(ActionsBox, 'actions')
        if actions:
            actions_widget = ActionsBox( parent = self,
                                         gui_context = self.gui_context )
            actions_widget.setObjectName( 'actions' )
            actions_widget.set_actions( actions )
            self.filters_layout.addWidget( actions_widget )

    @QtCore.pyqtSlot()
    def focusTable(self):
        assert object_thread( self )
        if self.table and self.table.model().rowCount() > 0:
            self.table.setFocus()
            self.table.selectRow(0)

<|MERGE_RESOLUTION|>--- conflicted
+++ resolved
@@ -29,22 +29,17 @@
 
 from sqlalchemy.ext.hybrid import hybrid_property
 
-<<<<<<< HEAD
 import six
 
-from ...core.qt import variant_to_py, Qt, QtCore, QtGui
-from camelot.admin.action.list_action import ListActionGuiContext
+from camelot.admin.action.list_action import ListActionGuiContext, ChangeAdmin
 from camelot.core.utils import ugettext as _
-=======
-from camelot.admin.action.list_action import ListActionGuiContext, ChangeAdmin
-from camelot.core.utils import variant_to_pyobject, ugettext as _
->>>>>>> 3754eb59
 from camelot.view.proxy.queryproxy import QueryTableProxy
 from camelot.view.controls.view import AbstractView
 from camelot.view.controls.user_translatable_label import UserTranslatableLabel
 from camelot.view.model_thread import post
 from camelot.view.model_thread import object_thread
 from camelot.view import register
+from ...core.qt import QtCore, QtGui
 from .delegates.delegatemanager import DelegateManager
 
 from .search import SimpleSearchControl
@@ -315,13 +310,7 @@
     """Widget that is part of the header widget, displaying the number of rows
     in the table view"""
 
-<<<<<<< HEAD
-    def __init__( self, parent ):
-=======
-    _number_of_rows_font = QtGui.QApplication.font()
-
     def __init__( self, parent=None ):
->>>>>>> 3754eb59
         QtGui.QLabel.__init__( self, parent )
         assert object_thread( self )
         self.setFont( self._number_of_rows_font )
@@ -346,6 +335,7 @@
         assert object_thread( self )
         model = self.sender()
         self.update_rows_from_model(model)
+
 
 class HeaderWidget( QtGui.QWidget ):
     """HeaderWidget for a tableview, containing the title, the search widget,
@@ -380,13 +370,8 @@
         self._expanded_search.hide()
         layout.addWidget( self._expanded_search, 1 )
         self.setLayout( layout )
-<<<<<<< HEAD
         self.setSizePolicy( QtGui.QSizePolicy.Minimum, 
                             QtGui.QSizePolicy.Fixed )
-        self.setNumberOfRows( 0 )
-=======
-        self.setSizePolicy( QSizePolicy.Minimum, QSizePolicy.Fixed )
->>>>>>> 3754eb59
         self.search = search
 
     @hybrid_property
@@ -627,23 +612,7 @@
         assert object_thread( self )
         self.sectionClicked( self.table.currentIndex().row() )
 
-<<<<<<< HEAD
-    @QtCore.pyqtSlot()
-    def tableLayoutChanged( self ):
-        assert object_thread( self )
-        logger.debug('tableLayoutChanged')
-        model = self.table.model()
-        if self.header:
-            self.header.setNumberOfRows( model.rowCount() )
-        item_delegate = model.getItemDelegate()
-        if item_delegate:
-            self.table.setItemDelegate( item_delegate )
-        for i in range( model.columnCount() ):
-            size = variant_to_py( model.headerData( i, Qt.Horizontal, Qt.SizeHintRole ) )
-            self.table.setColumnWidth( i, size.width() )
-
-=======
->>>>>>> 3754eb59
+
     def closeEvent( self, event ):
         """reimplements close event"""
         assert object_thread( self )
