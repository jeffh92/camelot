#  ============================================================================
#
#  Copyright (C) 2007-2016 Conceptive Engineering bvba.
#  www.conceptive.be / info@conceptive.be
#
#  Redistribution and use in source and binary forms, with or without
#  modification, are permitted provided that the following conditions are met:
#      * Redistributions of source code must retain the above copyright
#        notice, this list of conditions and the following disclaimer.
#      * Redistributions in binary form must reproduce the above copyright
#        notice, this list of conditions and the following disclaimer in the
#        documentation and/or other materials provided with the distribution.
#      * Neither the name of Conceptive Engineering nor the
#        names of its contributors may be used to endorse or promote products
#        derived from this software without specific prior written permission.
#  
#  THIS SOFTWARE IS PROVIDED BY THE COPYRIGHT HOLDERS AND CONTRIBUTORS "AS IS" AND
#  ANY EXPRESS OR IMPLIED WARRANTIES, INCLUDING, BUT NOT LIMITED TO, THE IMPLIED
#  WARRANTIES OF MERCHANTABILITY AND FITNESS FOR A PARTICULAR PURPOSE ARE
#  DISCLAIMED. IN NO EVENT SHALL <COPYRIGHT HOLDER> BE LIABLE FOR ANY
#  DIRECT, INDIRECT, INCIDENTAL, SPECIAL, EXEMPLARY, OR CONSEQUENTIAL DAMAGES
#  (INCLUDING, BUT NOT LIMITED TO, PROCUREMENT OF SUBSTITUTE GOODS OR SERVICES;
#  LOSS OF USE, DATA, OR PROFITS; OR BUSINESS INTERRUPTION) HOWEVER CAUSED AND
#  ON ANY THEORY OF LIABILITY, WHETHER IN CONTRACT, STRICT LIABILITY, OR TORT
#  (INCLUDING NEGLIGENCE OR OTHERWISE) ARISING IN ANY WAY OUT OF THE USE OF THIS
#  SOFTWARE, EVEN IF ADVISED OF THE POSSIBILITY OF SUCH DAMAGE.
#
#  ============================================================================


import json
import logging
import dataclasses

from ....core.qt import (QtGui, QtCore, QtWidgets, Qt,
                         py_to_variant, variant_to_py)
from ....core.serializable import json_encoder
from ....core.item_model import (
    ProxyDict, FieldAttributesRole, ActionRoutesRole, ActionStatesRole
)
from ..action_widget import ActionToolbutton

LOGGER = logging.getLogger(__name__)

def DocumentationMetaclass(name, bases, dct):
    dct['__doc__'] = (dct.get('__doc__') or '') + """

.. _delegate-%s:

.. image:: /_static/delegates/%s_unselected_disabled.png
.. image:: /_static/delegates/%s_unselected_editable.png

.. image:: /_static/delegates/%s_selected_disabled.png
.. image:: /_static/delegates/%s_selected_editable.png

"""%(name, name, name, name, name,)
    import inspect

    def add_field_attribute_item(a):
        """Add the name of a field attribute and a reference to its documentation
        to the docstring"""
        dct['__doc__'] = dct['__doc__'] + "\n * :ref:`%s <field-attribute-%s>`"%(arg, arg)

    if '__init__' in dct:
        dct['__doc__'] = dct['__doc__'] + 'Field attributes supported by the delegate : \n'
        args, _varargs, _varkw,  _defaults = inspect.getargspec(dct['__init__'])
        for arg in args:
            if arg not in ['self', 'parent']:
                add_field_attribute_item(arg)

    if 'editor' in dct:
        
        row_separator = '+' + '-'*40 + '+' + '-'*90 + '+'
        row_format = """| %-38s | %-88s |"""
        states = {'editable':['editable=True'], 
                  'disabled':['editable=False'],
                  'editable_tooltip':['editable=True', "tooltip='tooltip'"], 
                  'disabled_tooltip':['editable=False', "tooltip='tooltip'"],
                  'editable_background_color':['editable=True', 'background_color=ColorScheme.green'], 
                  'disabled_background_color':['editable=False', 'background_color=ColorScheme.green']                  
                  }

        dct['__doc__'] = dct['__doc__'] + '\n\nBy default, creates a %s as its editor.\n\n'%dct['editor'].__name__
        dct['__doc__'] = dct['__doc__'] + row_separator + '\n'
        dct['__doc__'] = dct['__doc__'] + row_format%('**Field Attributes**', '**Editor**') + '\n'
        dct['__doc__'] = dct['__doc__'] + row_separator + '\n'
        for state, attrs in states.items():
            for i,attr in enumerate(attrs):
                if i==0:
                    image = '.. image:: /_static/editors/%s_%s.png'%(dct['editor'].__name__, state)
                else:
                    image = ''
                dct['__doc__'] = dct['__doc__'] + row_format%(attr, image) + '\n'
            dct['__doc__'] = dct['__doc__'] + row_separator + '\n'
        
        dct['__doc__'] = dct['__doc__'] + '\nStatic attributes supported by this editor : \n'
        args, _varargs, _varkw,  _defaults = inspect.getargspec(dct['editor'].__init__)
        for arg in args:
            if arg not in ['self', 'parent']:
                add_field_attribute_item(arg)

        if hasattr(dct['editor'], 'set_field_attributes'):
            dct['__doc__'] = dct['__doc__'] + '\n\nDynamic field attributes supported by the editor : \n'
            args, _varargs, _varkw,  _defaults = inspect.getargspec(dct['editor'].set_field_attributes)
            for arg in args:
                if arg not in ['self', 'parent']:
                    add_field_attribute_item(arg)

        dct['__doc__'] = dct['__doc__'] + '\n\n'

    return type(name, bases, dct)

color_groups = {True: QtGui.QPalette.ColorGroup.Inactive,
                False: QtGui.QPalette.ColorGroup.Disabled}

class CustomDelegate(QtWidgets.QItemDelegate):
    """Base class for implementing custom delegates.

    .. attribute:: editor

    class attribute specifies the editor class that should be used

    """

    editor = None
    horizontal_align = Qt.Alignment.AlignLeft | Qt.Alignment.AlignVCenter

    def __init__(self, parent=None, editable=True, **kwargs):
        """:param parent: the parent object for the delegate
        :param editable: a boolean indicating if the field associated to the delegate
        is editable

        """
        super( CustomDelegate, self ).__init__(parent)
        self.editable = editable
        self.kwargs = kwargs
        self._font_metrics = QtGui.QFontMetrics(QtWidgets.QApplication.font())
        self._height = self._font_metrics.lineSpacing() + 10
        self._width = self._font_metrics.averageCharWidth() * 20

    @classmethod
    def get_standard_item(cls, locale, model_context):
        """
        This method is used by the proxy to convert the value of a field
        to the data for the standard item model.  The result of this call can be
        used by the methods of the delegate.

        :param locale: the `QLocale` to be used to display locale dependent values
        :param model_context: a FieldActionModelContext object
        
        :return: a `QStandardItem` object
        """
        routes = model_context.field_attributes.get('action_routes', [])
        states = []
        for action in model_context.field_attributes.get('actions', []):
            state = action.get_state(model_context)
            states.append(dataclasses.asdict(state))
        #assert len(routes) == len(states), 'len(routes) != len(states)\nroutes: {}\nstates: {}'.format(routes, states)
        if len(routes) != len(states):
            LOGGER.error('CustomDelegate: len(routes) != len(states)\nroutes: {}\nstates: {}'.format(routes, states))

        # eventually, the whole item will need to be serialized, while this
        # is not yet the case, serialize some roles to make the usable outside
        # python.
        serialized_action_routes = json_encoder.encode(routes)
        serialized_action_states = json_encoder.encode(states)
        item = QtGui.QStandardItem()
<<<<<<< HEAD
        item.setData(py_to_variant(value), Qt.ItemDataRole.EditRole)
        item.setData(py_to_variant(cls.horizontal_align), Qt.ItemDataRole.TextAlignmentRole)
        item.setData(py_to_variant(ProxyDict(field_attributes_values)),
                     FieldAttributesRole)
        item.setData(py_to_variant(field_attributes_values.get('tooltip')),
                     Qt.ItemDataRole.ToolTipRole)
        item.setData(py_to_variant(field_attributes_values.get('background_color')),
                     Qt.ItemDataRole.BackgroundRole)
=======
        item.setData(py_to_variant(model_context.value), Qt.EditRole)
        item.setData(serialized_action_routes, ActionRoutesRole)
        item.setData(serialized_action_states, ActionStatesRole)
        item.setData(py_to_variant(cls.horizontal_align), Qt.TextAlignmentRole)
        item.setData(py_to_variant(ProxyDict(model_context.field_attributes)),
                     FieldAttributesRole)
        item.setData(py_to_variant(model_context.field_attributes.get('tooltip')),
                     Qt.ToolTipRole)
        item.setData(py_to_variant(model_context.field_attributes.get('background_color')),
                     Qt.BackgroundRole)
>>>>>>> 10a0b88b
        return item

    def createEditor(self, parent, option, index):
        """
        :param option: use an option with version 5 to indicate the widget
        will be put onto a form
        """

        editor = self.editor(parent, editable = self.editable, option = option, **self.kwargs)
        assert editor != None
        assert isinstance(editor, QtWidgets.QWidget)
        if option.version != 5:
            editor.setAutoFillBackground(True)
        editor.editingFinished.connect( self.commitAndCloseEditor )
        return editor

    def sizeHint(self, option, index):
        return QtCore.QSize(self._width, self._height)

    #@QtCore.qt_slot()
    # not yet converted to new style sig slot because sender doesn't work
    # in certain versions of pyqt
    def commitAndCloseEditor(self):
        editor = self.sender()
        assert editor != None
        assert isinstance(editor, QtWidgets.QWidget)
        self.commitData.emit(editor)
        # * Closing the editor results in the calculator not working
        # * not closing the editor results in the virtualaddresseditor not
        #   getting closed always
        #self.closeEditor.emit( editor, QtWidgets.QAbstractItemDelegate.EndEditHint.NoHint )

    def setEditorData(self, editor, index):
        if index.model() is None:
            return
        value = variant_to_py(index.model().data(index, Qt.ItemDataRole.EditRole))
        field_attributes = variant_to_py(index.data(FieldAttributesRole)) or dict()
        # ok i think i'm onto something, dynamically set tooltip doesn't change
        # Qt model's data for Qt.ItemDataRole.ToolTipRole
        # but i wonder if we should make the detour by Qt.ItemDataRole.ToolTipRole or just
        # get our tooltip from field_attributes
        # (Nick G.): Avoid 'None' being set as tooltip.
        if field_attributes.get('tooltip'):
            editor.setToolTip( str( field_attributes.get('tooltip', '') ) )
        #
        # first set the field attributes, as these may change the 'state' of the
        # editor to properly display and hold the value, eg 'precision' of a 
        # float might be changed
        #
        editor.set_field_attributes(**field_attributes)
        editor.set_value(value)

<<<<<<< HEAD
    def setModelData(self, editor, model, index):
        model.setData(index, py_to_variant(editor.get_value()))

    def paint_text(
        self,
        painter,
        option,
        index,
        text,
        margin_left=0,
        margin_right=0,
        horizontal_align=None,
        vertical_align=Qt.Alignment.AlignVCenter
    ):
        """Paint unicode text into the given rect defined by option, and fill the rect with
        the background color
        :arg margin_left: additional margin to the left, to be used for icons or others
        :arg margin_right: additional margin to the right, to be used for icons or others"""

        rect = option.rect
        # prevent text being centered if the height of the cell increases beyond multiple
        # lines of text
        if rect.height() > 2 * self._height:
            vertical_align = Qt.Alignment.AlignTop

        field_attributes = variant_to_py(index.data(FieldAttributesRole))
        if field_attributes != ValueLoading:
            editable = field_attributes.get( 'editable', True )
            background_color = field_attributes.get( 'background_color', None )
            prefix = field_attributes.get( 'prefix', None )
            suffix = field_attributes.get( 'suffix', None )

        if( option.state & QtWidgets.QStyle.State.State_Selected ):
            painter.fillRect(option.rect, option.palette.highlight())
            fontColor = option.palette.highlightedText().color()
        else:
            color_group = color_groups[editable]
            painter.fillRect(rect, background_color or option.palette.brush(color_group, QtGui.QPalette.ColorRole.Base) )
            fontColor = option.palette.color(color_group, QtGui.QPalette.ColorRole.Text)
        
=======
        # update actions
        action_states = json.loads(index.model().data(index, ActionStatesRole))
        action_routes = json.loads(index.model().data(index, ActionRoutesRole))
        if len(action_routes) == 0:
            return
        for action_widget in editor.findChildren(ActionToolbutton):
            try:
                action_index = action_routes.index(list(action_widget.action_route))
            except ValueError:
                LOGGER.error('action route not found {}, available routes'.format(
                    action_widget.action_route
                ))
                for route in action_routes:
                    LOGGER.error(route)
                continue
            state = action_states[action_index]
            action_widget.set_state_v2(state)
>>>>>>> 10a0b88b

    def setModelData(self, editor, model, index):
        model.setData(index, py_to_variant(editor.get_value()))<|MERGE_RESOLUTION|>--- conflicted
+++ resolved
@@ -165,27 +165,16 @@
         serialized_action_routes = json_encoder.encode(routes)
         serialized_action_states = json_encoder.encode(states)
         item = QtGui.QStandardItem()
-<<<<<<< HEAD
-        item.setData(py_to_variant(value), Qt.ItemDataRole.EditRole)
-        item.setData(py_to_variant(cls.horizontal_align), Qt.ItemDataRole.TextAlignmentRole)
-        item.setData(py_to_variant(ProxyDict(field_attributes_values)),
-                     FieldAttributesRole)
-        item.setData(py_to_variant(field_attributes_values.get('tooltip')),
-                     Qt.ItemDataRole.ToolTipRole)
-        item.setData(py_to_variant(field_attributes_values.get('background_color')),
-                     Qt.ItemDataRole.BackgroundRole)
-=======
-        item.setData(py_to_variant(model_context.value), Qt.EditRole)
+        item.setData(py_to_variant(model_context.value), Qt.ItemDataRole.EditRole)
         item.setData(serialized_action_routes, ActionRoutesRole)
         item.setData(serialized_action_states, ActionStatesRole)
-        item.setData(py_to_variant(cls.horizontal_align), Qt.TextAlignmentRole)
+        item.setData(py_to_variant(cls.horizontal_align), Qt.ItemDataRole.TextAlignmentRole)
         item.setData(py_to_variant(ProxyDict(model_context.field_attributes)),
                      FieldAttributesRole)
         item.setData(py_to_variant(model_context.field_attributes.get('tooltip')),
-                     Qt.ToolTipRole)
+                     Qt.ItemDataRole.ToolTipRole)
         item.setData(py_to_variant(model_context.field_attributes.get('background_color')),
-                     Qt.BackgroundRole)
->>>>>>> 10a0b88b
+                     Qt.ItemDataRole.BackgroundRole)
         return item
 
     def createEditor(self, parent, option, index):
@@ -238,48 +227,6 @@
         editor.set_field_attributes(**field_attributes)
         editor.set_value(value)
 
-<<<<<<< HEAD
-    def setModelData(self, editor, model, index):
-        model.setData(index, py_to_variant(editor.get_value()))
-
-    def paint_text(
-        self,
-        painter,
-        option,
-        index,
-        text,
-        margin_left=0,
-        margin_right=0,
-        horizontal_align=None,
-        vertical_align=Qt.Alignment.AlignVCenter
-    ):
-        """Paint unicode text into the given rect defined by option, and fill the rect with
-        the background color
-        :arg margin_left: additional margin to the left, to be used for icons or others
-        :arg margin_right: additional margin to the right, to be used for icons or others"""
-
-        rect = option.rect
-        # prevent text being centered if the height of the cell increases beyond multiple
-        # lines of text
-        if rect.height() > 2 * self._height:
-            vertical_align = Qt.Alignment.AlignTop
-
-        field_attributes = variant_to_py(index.data(FieldAttributesRole))
-        if field_attributes != ValueLoading:
-            editable = field_attributes.get( 'editable', True )
-            background_color = field_attributes.get( 'background_color', None )
-            prefix = field_attributes.get( 'prefix', None )
-            suffix = field_attributes.get( 'suffix', None )
-
-        if( option.state & QtWidgets.QStyle.State.State_Selected ):
-            painter.fillRect(option.rect, option.palette.highlight())
-            fontColor = option.palette.highlightedText().color()
-        else:
-            color_group = color_groups[editable]
-            painter.fillRect(rect, background_color or option.palette.brush(color_group, QtGui.QPalette.ColorRole.Base) )
-            fontColor = option.palette.color(color_group, QtGui.QPalette.ColorRole.Text)
-        
-=======
         # update actions
         action_states = json.loads(index.model().data(index, ActionStatesRole))
         action_routes = json.loads(index.model().data(index, ActionRoutesRole))
@@ -297,7 +244,6 @@
                 continue
             state = action_states[action_index]
             action_widget.set_state_v2(state)
->>>>>>> 10a0b88b
 
     def setModelData(self, editor, model, index):
         model.setData(index, py_to_variant(editor.get_value()))