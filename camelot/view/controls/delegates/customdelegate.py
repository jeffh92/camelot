--- conflicted
+++ resolved
@@ -245,11 +245,6 @@
                 column, Qt.Orientation.Horizontal, ColumnAttributesRole
             ))
             editor = get_root_backend().create_editor(parent, delegate_cls_name, column_attributes, option.version)
-<<<<<<< HEAD
-        elif issubclass(editor_cls, editors.Many2OneEditor):
-            editor = editor_cls(parent, self.action_routes)
-=======
->>>>>>> c3f96de2
         elif issubclass(editor_cls, editors.TextLineEditor):
             editor = editor_cls(parent, self.length, self.echo_mode, self.column_width, self.action_routes, self.validator_type, self.completer_type)
 
