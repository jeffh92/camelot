#  ============================================================================
#
#  Copyright (C) 2007-2016 Conceptive Engineering bvba.
#  www.conceptive.be / info@conceptive.be
#
#  Redistribution and use in source and binary forms, with or without
#  modification, are permitted provided that the following conditions are met:
#      * Redistributions of source code must retain the above copyright
#        notice, this list of conditions and the following disclaimer.
#      * Redistributions in binary form must reproduce the above copyright
#        notice, this list of conditions and the following disclaimer in the
#        documentation and/or other materials provided with the distribution.
#      * Neither the name of Conceptive Engineering nor the
#        names of its contributors may be used to endorse or promote products
#        derived from this software without specific prior written permission.
#  
#  THIS SOFTWARE IS PROVIDED BY THE COPYRIGHT HOLDERS AND CONTRIBUTORS "AS IS" AND
#  ANY EXPRESS OR IMPLIED WARRANTIES, INCLUDING, BUT NOT LIMITED TO, THE IMPLIED
#  WARRANTIES OF MERCHANTABILITY AND FITNESS FOR A PARTICULAR PURPOSE ARE
#  DISCLAIMED. IN NO EVENT SHALL <COPYRIGHT HOLDER> BE LIABLE FOR ANY
#  DIRECT, INDIRECT, INCIDENTAL, SPECIAL, EXEMPLARY, OR CONSEQUENTIAL DAMAGES
#  (INCLUDING, BUT NOT LIMITED TO, PROCUREMENT OF SUBSTITUTE GOODS OR SERVICES;
#  LOSS OF USE, DATA, OR PROFITS; OR BUSINESS INTERRUPTION) HOWEVER CAUSED AND
#  ON ANY THEORY OF LIABILITY, WHETHER IN CONTRACT, STRICT LIABILITY, OR TORT
#  (INCLUDING NEGLIGENCE OR OTHERWISE) ARISING IN ANY WAY OUT OF THE USE OF THIS
#  SOFTWARE, EVEN IF ADVISED OF THE POSSIBILITY OF SUCH DAMAGE.
#
#  ============================================================================

"""The action module contains various QAction classes, representing commands
that can be invoked via menus, toolbar buttons, and keyboard shortcuts."""

from ..core.qt import QtGui, QtWidgets
from camelot.admin.icon import Icon
from camelot.view.art import from_admin_icon, FontIcon
from camelot.core.utils import ugettext as _

class ActionFactory(object):
    """Utility class to generate some default actions we need
    in several places.
    
    Each method of this class, returns a certain action with
    a default text, icon and shortcut.
    """

    icon_copy = FontIcon('copy') # 'tango/16x16/actions/edit-copy.png'
        
    @classmethod
    def create_action(*a, **kw):
        """creates and returns a QAction object"""
        # collect params
        parent = kw['parent']
        text = kw['text']
        slot = kw.get('slot', None)
        shortcut = kw.get('shortcut', '')
        actionicon = kw.get('actionicon', '')
        tip = kw.get('tip', '')
        checkable = kw.get('checkable', False)
        #signal = kw.get('signal', 'triggered()')
        widgetaction = kw.get('widgetaction', False)
        if widgetaction:
            action = QtWidgets.QWidgetAction(parent)
        else:
            action = QtGui.QAction(parent)
        action.setText(text)
        if actionicon:
            action.setIcon(from_admin_icon(actionicon).getQIcon())
        if shortcut:
            action.setShortcut(shortcut)
        if tip:
            action.setToolTip(tip)
            action.setStatusTip(tip)
        if slot is not None:
            action.triggered.connect( slot )
        if checkable:
            action.setCheckable(True)
        return action

    @classmethod
    def copy(cls, parent, slot, **kwargs):
        default = dict(
            text=_('Copy'),
            slot=slot,
            parent=parent,
<<<<<<< HEAD
            shortcut=QtGui.QKeySequence.StandardKey.Copy,
            actionicon=FontIcon('copy'), # 'tango/16x16/actions/edit-copy.png'
=======
            shortcut=QtGui.QKeySequence.Copy,
            actionicon=Icon('copy'), # 'tango/16x16/actions/edit-copy.png'
>>>>>>> 10a0b88b
            tip=_('Duplicate')
        )
        default.update(kwargs)
        return cls.create_action(**default)

    @classmethod
    def paste(cls, parent, slot, **kwargs):
        default = dict(
            text=_('Paste'),
            slot=slot,
            parent=parent,
<<<<<<< HEAD
            shortcut=QtGui.QKeySequence.StandardKey.Paste,
            actionicon=FontIcon('paste'), # 'tango/16x16/actions/edit-paste.png'
=======
            shortcut=QtGui.QKeySequence.Paste,
            actionicon=Icon('paste'), # 'tango/16x16/actions/edit-paste.png'
>>>>>>> 10a0b88b
            tip=_('Paste content from clipboard')
        )
        default.update(kwargs)
        return cls.create_action(**default)

<|MERGE_RESOLUTION|>--- conflicted
+++ resolved
@@ -82,13 +82,8 @@
             text=_('Copy'),
             slot=slot,
             parent=parent,
-<<<<<<< HEAD
             shortcut=QtGui.QKeySequence.StandardKey.Copy,
-            actionicon=FontIcon('copy'), # 'tango/16x16/actions/edit-copy.png'
-=======
-            shortcut=QtGui.QKeySequence.Copy,
             actionicon=Icon('copy'), # 'tango/16x16/actions/edit-copy.png'
->>>>>>> 10a0b88b
             tip=_('Duplicate')
         )
         default.update(kwargs)
@@ -100,13 +95,8 @@
             text=_('Paste'),
             slot=slot,
             parent=parent,
-<<<<<<< HEAD
             shortcut=QtGui.QKeySequence.StandardKey.Paste,
-            actionicon=FontIcon('paste'), # 'tango/16x16/actions/edit-paste.png'
-=======
-            shortcut=QtGui.QKeySequence.Paste,
             actionicon=Icon('paste'), # 'tango/16x16/actions/edit-paste.png'
->>>>>>> 10a0b88b
             tip=_('Paste content from clipboard')
         )
         default.update(kwargs)
