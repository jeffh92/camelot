--- conflicted
+++ resolved
@@ -22,22 +22,13 @@
 #
 #  ============================================================================
 
-<<<<<<< HEAD
-from .backup import SelectBackup, SelectRestore
+from application import MainWindow, InstallTranslator, Exit
 from .change_object import ChangeField, ChangeObject, ChangeObjects
 from .gui import ( CloseView, MessageBox, OpenFormView, Refresh, ShowChart, 
-                  ShowPixmap )
+from gui import ( CloseView, MessageBox, OpenFormView, Refresh, SelectItem,
+                  ShowChart, ShowPixmap )
 from .item_view import Sort
 from .open_file import ( OpenFile, OpenStream, 
-=======
-from application import MainWindow, InstallTranslator, Exit
-from backup import SelectBackup, SelectRestore
-from change_object import ChangeField, ChangeObject, ChangeObjects
-from gui import ( CloseView, MessageBox, OpenFormView, Refresh, SelectItem,
-                  ShowChart, ShowPixmap )
-from item_view import Sort
-from open_file import ( OpenFile, OpenStream, 
->>>>>>> db79b135
                         OpenString, OpenJinjaTemplate, WordJinjaTemplate )
 from .orm import CreateObject, DeleteObject, FlushSession, UpdateObject
 from .print_preview import ( PrintChart, PrintHtml, PrintPreview, 
