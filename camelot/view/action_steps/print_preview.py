#  ============================================================================
#
#  Copyright (C) 2007-2016 Conceptive Engineering bvba.
#  www.conceptive.be / info@conceptive.be
#
#  Redistribution and use in source and binary forms, with or without
#  modification, are permitted provided that the following conditions are met:
#      * Redistributions of source code must retain the above copyright
#        notice, this list of conditions and the following disclaimer.
#      * Redistributions in binary form must reproduce the above copyright
#        notice, this list of conditions and the following disclaimer in the
#        documentation and/or other materials provided with the distribution.
#      * Neither the name of Conceptive Engineering nor the
#        names of its contributors may be used to endorse or promote products
#        derived from this software without specific prior written permission.
#  
#  THIS SOFTWARE IS PROVIDED BY THE COPYRIGHT HOLDERS AND CONTRIBUTORS "AS IS" AND
#  ANY EXPRESS OR IMPLIED WARRANTIES, INCLUDING, BUT NOT LIMITED TO, THE IMPLIED
#  WARRANTIES OF MERCHANTABILITY AND FITNESS FOR A PARTICULAR PURPOSE ARE
#  DISCLAIMED. IN NO EVENT SHALL <COPYRIGHT HOLDER> BE LIABLE FOR ANY
#  DIRECT, INDIRECT, INCIDENTAL, SPECIAL, EXEMPLARY, OR CONSEQUENTIAL DAMAGES
#  (INCLUDING, BUT NOT LIMITED TO, PROCUREMENT OF SUBSTITUTE GOODS OR SERVICES;
#  LOSS OF USE, DATA, OR PROFITS; OR BUSINESS INTERRUPTION) HOWEVER CAUSED AND
#  ON ANY THEORY OF LIABILITY, WHETHER IN CONTRACT, STRICT LIABILITY, OR TORT
#  (INCLUDING NEGLIGENCE OR OTHERWISE) ARISING IN ANY WAY OUT OF THE USE OF THIS
#  SOFTWARE, EVEN IF ADVISED OF THE POSSIBILITY OF SUCH DAMAGE.
#
#  ============================================================================
from dataclasses import dataclass

from ...core.qt import QtCore, QtGui, QtPrintSupport

from camelot.admin.action import ActionStep
from camelot.core.templates import environment
from camelot.view.action_steps.open_file import OpenFile
from camelot.view.action_runner import hide_progress_dialog
from camelot.view.utils import resize_widget_to_screen

@dataclass
class PrintPreview( ActionStep ):
    """
    Display a print preview dialog box.
    
    :param document: an instance of :class:`QtGui.QTextDocument`
        that has a :meth:`print_` method.  The thread affinity of this object
        will be changed to be able to use it in the GUI.

    the print preview can be customised using these attributes :
    
    .. attribute:: margin_left

        change the left margin of the content to the page border, unit is set by margin_unit

    .. attribute:: margin_top

        change the top margin of the content to the page border, unit is set by margin_unit    

    .. attribute:: margin_right

        change the right margin of the content to the page border, unit is set by margin_unit

    .. attribute:: margin_bottom

        change the bottom margin of the content to the page border, unit is set by margin_unit

    .. attribute:: margin_unit

        defin which unit is used for the defined margins (e.g. margin_left, margin_bottom)

    .. attribute:: page_size
    
        the page size, by default :class:`QtGui.QPageSize(QtGui.QPageSize.PageSizeId.A4)` is used
    
    .. attribute:: page_orientation
    
        the page orientation, by default :class:`QtPrintSupport.QPrinter.Orientation.Portrait`
        is used.
        
    .. attribute:: document
        
        the :class:`QtGui.QTextDocument` holding the document that will be shown in the print
        preview
        
    .. attribute:: actions
    
        the list of additional document actions to be displayed in the toolbar of the
        print preview
    
    .. image:: /_static/simple_report.png
        """

    document: QtGui.QTextDocument
<<<<<<< HEAD

    printer = None
    margin_left = None
    margin_top = None
    margin_right = None
    margin_bottom = None
    margin_unit = QtPrintSupport.QPrinter.Unit.Millimeter
    page_size = None
    page_orientation = None
=======
>>>>>>> cbf05560
    
    def __post_init__(self):
        self.document.moveToThread( QtCore.QCoreApplication.instance().thread() )
        self.printer = None
        self.margin_left = None
        self.margin_top = None
        self.margin_right = None
        self.margin_bottom = None
        self.margin_unit = QtPrintSupport.QPrinter.Millimeter
        self.page_size = None
        self.page_orientation = None

    def get_printer(self):
        if self.printer is not None:
            return self.printer
        printer = QtPrintSupport.QPrinter()
        if not printer.isValid():
            printer.setOutputFormat( QtPrintSupport.QPrinter.OutputFormat.PdfFormat )
        return printer

    def config_printer(self, printer):
        if self.page_size is not None:
            printer.setPageSize( self.page_size )
        if self.page_orientation is not None:
            printer.setOrientation( self.page_orientation )
        if None not in [self.margin_left, self.margin_top, self.margin_right, self.margin_bottom, self.margin_unit]:
            printer.setPageMargins( self.margin_left, self.margin_top, self.margin_right, self.margin_bottom, self.margin_unit )

    def paint_on_printer( self, printer ):
        self.document.print_(printer)

    def render( self, gui_context ):
        """create the print preview widget. this method is used to unit test
        the action step."""
        printer = self.get_printer()
        self.config_printer(printer)
        dialog = QtPrintSupport.QPrintPreviewDialog(
            printer, flags = QtCore.Qt.WindowFlags.Window
        )
        dialog.printer = printer
        dialog.paintRequested.connect( self.paint_on_printer )
        # show maximized seems to trigger a bug in qt which scrolls the page 
        # down dialog.showMaximized()
        resize_widget_to_screen( dialog )
        return dialog
     
    def gui_run( self, gui_context ):
        dialog = self.render( gui_context )
        with hide_progress_dialog( gui_context ):
            dialog.exec()
        
    def get_pdf(self, filename=None):
        printer = QtPrintSupport.QPrinter()
        printer.setOutputFormat(QtPrintSupport.QPrinter.OutputFormat.PdfFormat)
        self.config_printer(printer)
        if filename is None:
            filename = OpenFile.create_temporary_file('.pdf')
        printer.setOutputFileName(filename)
        self.paint_on_printer(printer)
        return filename


class PrintHtml( PrintPreview ):
    """
    Display a print preview dialog box for an html string.
    
    :param html: a string containing the html to render in the print
        preview.
        
    the rendering of the html can be customised using the same attributes
    as those of the :class:`PrintPreview` class.
        """
    
    def __init__( self, html ):
        document = QtGui.QTextDocument()
        document.setHtml( html )
        super( PrintHtml, self ).__init__( document )

class PrintJinjaTemplate( PrintHtml ):
    """Render a jinja template into a print preview dialog.
            
    :param template: the name of the template as it can be fetched from
        the Jinja environment.
        
    :param context: a dictionary with objects to be used when rendering
        the template
        
    :param environment: a :class:`jinja2.Environment` object to be used
        to load templates from.  This defaults to the `environment` object
        available in :mod:`camelot.core.templates`
    """
        
    def __init__( self,
                  template, 
                  context={},
                  environment = environment ):
        self.template = environment.get_template( template )
        self.html = self.template.render( context )
        self.context = context
        super( PrintJinjaTemplate, self).__init__( self.html )

<|MERGE_RESOLUTION|>--- conflicted
+++ resolved
@@ -90,18 +90,6 @@
         """
 
     document: QtGui.QTextDocument
-<<<<<<< HEAD
-
-    printer = None
-    margin_left = None
-    margin_top = None
-    margin_right = None
-    margin_bottom = None
-    margin_unit = QtPrintSupport.QPrinter.Unit.Millimeter
-    page_size = None
-    page_orientation = None
-=======
->>>>>>> cbf05560
     
     def __post_init__(self):
         self.document.moveToThread( QtCore.QCoreApplication.instance().thread() )
@@ -110,7 +98,7 @@
         self.margin_top = None
         self.margin_right = None
         self.margin_bottom = None
-        self.margin_unit = QtPrintSupport.QPrinter.Millimeter
+        self.margin_unit = QtPrintSupport.QPrinter.Unit.Millimeter
         self.page_size = None
         self.page_orientation = None
 
