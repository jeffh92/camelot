--- conflicted
+++ resolved
@@ -41,13 +41,9 @@
 from ...admin.action.base import ActionStep, State
 from ...admin.action.list_action import ListActionModelContext, ListActionGuiContext, ApplicationActionGuiContext
 from ...admin.action.list_filter import SearchFilter, Filter, All
-<<<<<<< HEAD
 from ...admin.action.application_action import model_context_naming, model_context_counter
-from ...core.item_model import ProxyRegistry
-=======
 from ...admin.object_admin import ObjectAdmin
 from ...core.item_model import AbstractModelProxy, ProxyRegistry
->>>>>>> 784d3e6c
 from ...core.naming import initial_naming_context
 from ...core.qt import Qt
 from ...core.serializable import DataclassSerializable
@@ -268,14 +264,9 @@
         
     """
 
-<<<<<<< HEAD
     # FIXME: remove this (OpenTableView now has a __post_init__)
-    def __init__(self, admin, value, search_text=None):
-        super().__init__(admin, value, search_text=search_text)
-=======
     def __init__(self, value, admin, search_text=None):
         super().__init__(value, admin, search_text=search_text)
->>>>>>> 784d3e6c
         self.list_action = admin.get_list_action()
 
     @classmethod
