#  ============================================================================
#
#  Copyright (C) 2007-2016 Conceptive Engineering bvba.
#  www.conceptive.be / info@conceptive.be
#
#  Redistribution and use in source and binary forms, with or without
#  modification, are permitted provided that the following conditions are met:
#      * Redistributions of source code must retain the above copyright
#        notice, this list of conditions and the following disclaimer.
#      * Redistributions in binary form must reproduce the above copyright
#        notice, this list of conditions and the following disclaimer in the
#        documentation and/or other materials provided with the distribution.
#      * Neither the name of Conceptive Engineering nor the
#        names of its contributors may be used to endorse or promote products
#        derived from this software without specific prior written permission.
#  
#  THIS SOFTWARE IS PROVIDED BY THE COPYRIGHT HOLDERS AND CONTRIBUTORS "AS IS" AND
#  ANY EXPRESS OR IMPLIED WARRANTIES, INCLUDING, BUT NOT LIMITED TO, THE IMPLIED
#  WARRANTIES OF MERCHANTABILITY AND FITNESS FOR A PARTICULAR PURPOSE ARE
#  DISCLAIMED. IN NO EVENT SHALL <COPYRIGHT HOLDER> BE LIABLE FOR ANY
#  DIRECT, INDIRECT, INCIDENTAL, SPECIAL, EXEMPLARY, OR CONSEQUENTIAL DAMAGES
#  (INCLUDING, BUT NOT LIMITED TO, PROCUREMENT OF SUBSTITUTE GOODS OR SERVICES;
#  LOSS OF USE, DATA, OR PROFITS; OR BUSINESS INTERRUPTION) HOWEVER CAUSED AND
#  ON ANY THEORY OF LIABILITY, WHETHER IN CONTRACT, STRICT LIABILITY, OR TORT
#  (INCLUDING NEGLIGENCE OR OTHERWISE) ARISING IN ANY WAY OUT OF THE USE OF THIS
#  SOFTWARE, EVEN IF ADVISED OF THE POSSIBILITY OF SUCH DAMAGE.
#
#  ============================================================================
import json

from dataclasses import dataclass

from ...core.qt import QtCore, QtGui
  
from camelot.admin.action import ActionStep
from camelot.core.templates import environment

from io import BytesIO

from ...core.serializable import DataclassSerializable

@dataclass
class OpenFile( ActionStep, DataclassSerializable ):
    """
    Open a file with the preferred application from the user.  The absolute
    path is preferred, as this is most likely to work when running from an
    egg and in all kinds of setups.
    
    :param file_name: the absolute path to the file to open
    
    The :keyword:`yield` statement will return :const:`True` if the file was
    opend successfull.
    """
        
    path: str

    def __str__( self ):
        return u'Open file {}'.format( self.path )
    
    def get_path( self ):
        """
        :return: the path to the file that will be opened, use this method
        to verify the content of the file in unit tests
        """
        return self.path

    @classmethod
    def create_temporary_file( cls, suffix ):
        """
        Create a temporary filename that can be used to write to, and open
        later on.
        
        :param suffix: the suffix of the file to create
        :return: the filename of the temporary file
        """
        import tempfile
        import os
        file_descriptor, file_name = tempfile.mkstemp( suffix=suffix )
        os.close( file_descriptor )
        return file_name

    @classmethod
    def gui_run( cls, gui_context, serialized_step ):
        step = json.loads(serialized_step)
        # support for windows shares
        if not step["path"].startswith(r'\\'):
            url = QtCore.QUrl.fromLocalFile( step["path"] )
        else:
<<<<<<< HEAD
            url = QtCore.QUrl( self.path, QtCore.QUrl.ParsingMode.TolerantMode )
=======
            url = QtCore.QUrl( step["path"], QtCore.QUrl.TolerantMode )
>>>>>>> 1a8d69da
        return QtGui.QDesktopServices.openUrl( url )
    
class OpenStream( OpenFile ):
    """Write a stream to a temporary file and open that file with the 
    preferred application of the user.
    
    :param stream: the byte stream to write to a file
    :param suffix: the suffix of the temporary file
    """

    def __init__( self, stream, suffix='.txt' ):
        import os
        import tempfile
        file_descriptor, file_name = tempfile.mkstemp( suffix=suffix )
        output_stream = os.fdopen( file_descriptor, 'wb' )
        output_stream.write( stream.read() )
        output_stream.close()
        super( OpenStream, self ).__init__( file_name )

class OpenString( OpenFile ):
    """Write a string to a temporary file and open that file with the
    preferred application of the user.
        
    :param string: the binary string to write to a file
    :param suffix: the suffix of the temporary file
    """

    def __init__( self, string, suffix='.txt' ):
        import os
        import tempfile
        file_descriptor, file_name = tempfile.mkstemp( suffix=suffix )
        output_stream = os.fdopen( file_descriptor, 'wb' )
        output_stream.write( string )
        output_stream.close()
        super( OpenString, self ).__init__( file_name )
        
class OpenJinjaTemplate( OpenStream ):
    """Render a jinja template into a temporary file and open that
    file with the prefered application of the user.
    
    :param environment: a :class:`jinja2.Environment` object to be used
        to load templates from.
        
    :param template: the name of the template as it can be fetched from
        the Jinja environment.
    
    :param suffix: the suffix of the temporary file to create, this will
        determine the application used to open the file.
        
    :param context: a dictionary with objects to be used when rendering
        the template
    """
    
    def __init__( self,
                  template, 
                  context={},
                  environment = environment,
                  suffix='.txt' ):
        template = environment.get_template( template )
        template_stream = template.stream( context )
        output_stream = BytesIO()
        template_stream.dump( output_stream, encoding='utf-8' )
        output_stream.seek( 0 )
        super( OpenJinjaTemplate, self).__init__( output_stream, suffix=suffix )

class WordJinjaTemplate( OpenFile ):
    """Render a jinja template into a temporary file and open that
    file with microsoft word through the use of COM objects.
    
    :param environment: a :class:`jinja2.Environment` object to be used
        to load templates from.
        
    :param template: the name of the template as it can be fetched from
        the Jinja environment.
    
    :param suffix: the suffix of the temporary file to create, this will
        determine the application used to open the file.
        
    :param context: a dictionary with objects to be used when rendering
        the template
    """
   
    def __init__( self,
                  template, 
                  context={},
                  environment = environment,
                  suffix='.xml' ):
        path = self.create_temporary_file( suffix )
        template = environment.get_template( template )
        template_stream = template.stream( context )
        template_stream.dump( open( path, 'wb' ), encoding='utf-8' )
        super( WordJinjaTemplate, self ).__init__( path )
        
    def gui_run( self, gui_context ):
        try:
            import pythoncom
            import win32com.client
            pythoncom.CoInitialize()
            word_app = win32com.client.Dispatch("Word.Application")
            word_app.Visible = True
            doc = word_app.Documents.Open( self.path )
            doc.Activate()
            word_app.Activate()
        # fallback in case of not on windows
        except ImportError:
            super( WordJinjaTemplate, self ).gui_run( gui_context )


<|MERGE_RESOLUTION|>--- conflicted
+++ resolved
@@ -86,11 +86,7 @@
         if not step["path"].startswith(r'\\'):
             url = QtCore.QUrl.fromLocalFile( step["path"] )
         else:
-<<<<<<< HEAD
-            url = QtCore.QUrl( self.path, QtCore.QUrl.ParsingMode.TolerantMode )
-=======
-            url = QtCore.QUrl( step["path"], QtCore.QUrl.TolerantMode )
->>>>>>> 1a8d69da
+            url = QtCore.QUrl( step["path"], QtCore.QUrl.ParsingMode.TolerantMode )
         return QtGui.QDesktopServices.openUrl( url )
     
 class OpenStream( OpenFile ):
