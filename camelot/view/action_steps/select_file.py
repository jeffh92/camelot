#  ============================================================================
#
#  Copyright (C) 2007-2013 Conceptive Engineering bvba. All rights reserved.
#  www.conceptive.be / info@conceptive.be
#
#  This file is part of the Camelot Library.
#
#  This file may be used under the terms of the GNU General Public
#  License version 2.0 as published by the Free Software Foundation
#  and appearing in the file license.txt included in the packaging of
#  this file.  Please review this information to ensure GNU
#  General Public Licensing requirements will be met.
#
#  If you are unsure which license is appropriate for your use, please
#  visit www.python-camelot.com or contact info@conceptive.be
#
#  This file is provided AS IS with NO WARRANTY OF ANY KIND, INCLUDING THE
#  WARRANTY OF DESIGN, MERCHANTABILITY AND FITNESS FOR A PARTICULAR PURPOSE.
#
#  For use of this library in commercial applications, please contact
#  info@conceptive.be
#
#  ============================================================================

<<<<<<< HEAD
import six

from ...core.qt import QtGui, QtCore, py_to_variant
=======
import os

from PyQt4 import QtGui, QtCore
>>>>>>> 3754eb59
  
from camelot.admin.action import ActionStep
from camelot.view.action_runner import hide_progress_dialog
from camelot.core.exception import CancelRequest
from camelot.core.utils import ugettext as _

class SelectFile( ActionStep ):
    """Select one or more files to open or to process.
    
    :param file_name_filter: Filter on the names of the files that can
        be selected, such as 'All files (*)'.  
        See :class:`QtGui.QFileDialog` for more documentation.
    
    .. attribute:: single
    
        defaults to :const:`True`, set to :const:`False` if selection
        of multiple files is allowed

    .. attribute:: existing
    
        defaults to :const:`True`, set to :const:`False` if non existing
        files are allowed (to save something)
        
    .. attribute:: proposal
    
         proposed file name
         
    .. attribute:: button_text
    
         the text in the button to confirm the selection
        
    The :keyword:`yield` statement of :class:`SelectFile` returns a list
    of selected file names.  This list has only one element when single is
    set to :const:`True`.  Raises a 
    :class:`camelot.core.exception.CancelRequest` when no file was selected.
    
    .. image:: /_static/actionsteps/select_file.png
    
    This action step stores its last location into the :class:`QtCore.QSettings` 
    and uses it as the initial location the next time it is invoked.
    """
    
    def __init__( self, file_name_filter = ''):
        self.file_name_filter = unicode(file_name_filter)
        self.single = True
        self.existing = True
        self.proposal = None
        self.button_text = _('Open')
    
    def render( self, directory = None ):
        """create the file dialog widget. this method is used to unit test
        the action step.

        :param directory: the directory in which to open the dialog, None to
            use the default
        """
        directory = os.path.dirname(directory or '')
        if self.proposal is not None:
            directory = os.path.join(directory, self.proposal)
        dialog = QtGui.QFileDialog( filter = self.file_name_filter,
                                    directory = directory )
        if self.existing == False:
            file_mode = QtGui.QFileDialog.AnyFile
        else:
            if self.single == True:
                file_mode = QtGui.QFileDialog.ExistingFile
            else:
                file_mode = QtGui.QFileDialog.ExistingFiles
        dialog.setFileMode( file_mode )
        return dialog
    
    def gui_run( self, gui_context ):
        settings = QtCore.QSettings()
        directory = unicode(settings.value( 'datasource' ).toString())
        dialog = self.render( directory )
        with hide_progress_dialog( gui_context ):
            if dialog.exec_() == QtGui.QDialog.Rejected:
                raise CancelRequest()
            file_names = [six.text_type(fn) for fn in dialog.selectedFiles()]
            if file_names:
                settings.setValue( 'datasource', py_to_variant( file_names[0] ) )
            return file_names

<|MERGE_RESOLUTION|>--- conflicted
+++ resolved
@@ -22,15 +22,11 @@
 #
 #  ============================================================================
 
-<<<<<<< HEAD
+import os
+
 import six
 
 from ...core.qt import QtGui, QtCore, py_to_variant
-=======
-import os
-
-from PyQt4 import QtGui, QtCore
->>>>>>> 3754eb59
   
 from camelot.admin.action import ActionStep
 from camelot.view.action_runner import hide_progress_dialog
