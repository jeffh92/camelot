--- conflicted
+++ resolved
@@ -91,14 +91,6 @@
                     arg = (c==utils.date_from_string(text))
                 except ( Exception, utils.ParsingError ):
                     pass
-<<<<<<< HEAD
-            elif issubclass(c.type.__class__, sqlalchemy.types.Numeric):
-                try:
-                   arg = (c==utils.decimal_from_string(text))
-                except ( Exception, utils.ParsingError ):
-                    pass                
-            elif issubclass(c.type.__class__, sqlalchemy.types.Float):
-=======
             elif issubclass(python_type, datetime.timedelta):
                 try:
                     days = utils.int_from_string(text)
@@ -106,7 +98,6 @@
                 except ( Exception, utils.ParsingError ):
                     pass
             elif issubclass(python_type, (float, decimal.Decimal)):
->>>>>>> 485afab6
                 try:
                     float_value = utils.float_from_string(text)
                     precision = c.type.precision
