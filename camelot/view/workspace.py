--- conflicted
+++ resolved
@@ -63,11 +63,7 @@
         self.gui_context.workspace = self
 
         self.setObjectName('workspace_tab_widget')
-<<<<<<< HEAD
-        self.setTabPosition(QtWidgets.QTabWidget.TabPosition.East)
-=======
-        self.setTabPosition(QtWidgets.QTabWidget.North)
->>>>>>> 1a8d69da
+        self.setTabPosition(QtWidgets.QTabWidget.TabPosition.North)
         self.setDocumentMode(True)
         self.currentChanged.connect(self._tab_changed)
 
