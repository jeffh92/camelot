--- conflicted
+++ resolved
@@ -48,17 +48,10 @@
 @dataclass(frozen=True)
 class ValidatorState(DataclassSerializable):
 
-<<<<<<< HEAD
-    value: str = None
-    formatted_value: str = None
-    valid: bool = True
-    error_msg: str = None
-=======
     value: Optional[str] = None
     formatted_value: Optional[str] = None
     valid: bool = True
     error_msg: Optional[str] = None
->>>>>>> d9552c35
 
     # Fields that influence how values are sanitized.
     deletechars: str = ''
