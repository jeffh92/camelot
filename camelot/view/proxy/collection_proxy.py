--- conflicted
+++ resolved
@@ -525,33 +525,13 @@
             else:
                 set_header_data(self._header_font, Qt.FontRole)
 
-<<<<<<< HEAD
             settings_width = int( variant_to_py( self.settings.value( field_name, 0 ) ) )
-            label_size = font_metrics.size(Qt.TextSingleLine, verbose_name+u' ')
-            length = fa.get('length', 0) or 0
-            minimal_widths = [label_size.width()+15, char_width*length]
-            if 'minimal_column_width' in fa:
-                minimal_widths.append(char_width * fa['minimal_column_width'] )
-            column_width = fa.get('column_width', None)
-            if column_width is not None:
-                minimal_widths = [char_width * column_width ]
-            if settings_width > 0:
-                set_header_data( py_to_variant( QtCore.QSize( settings_width, self._horizontal_header_height ) ),
-                                 Qt.SizeHintRole )
-            else:
-                set_header_data( py_to_variant( QtCore.QSize( max( minimal_widths ), self._horizontal_header_height ) ),
-                                 Qt.SizeHintRole )
-            source_model.setHorizontalHeaderItem(i, header_item)
-=======
-            settings_width = int( variant_to_pyobject( self.settings.value( field_name, 0 ) ) )
             if settings_width > 0:
                 width = settings_width
             else:
                 width = fa['column_width'] * char_width
             header_item.setData( QtCore.QVariant( QtCore.QSize( width, self._horizontal_header_height ) ),
                                  Qt.SizeHintRole )
-            self.source_model.setHorizontalHeaderItem( i, header_item )
->>>>>>> 74a839b9
         
         self.settings.endGroup()
         self.settings.endGroup()
@@ -741,12 +721,8 @@
         grouped_requests = collections.defaultdict( list )
         for flushed, row, column, value in update_requests:
             grouped_requests[row].append( (flushed, column, value) )
-<<<<<<< HEAD
+        admin = self.admin
         for row, request_group in six.iteritems(grouped_requests):
-=======
-        admin = self.admin
-        for row, request_group in grouped_requests.items():
->>>>>>> 74a839b9
             #
             # don't use _get_object, but only update objects which are in the
             # cache, otherwise it is not sure that the object updated is the
@@ -811,15 +787,9 @@
                     # setting this attribute, might trigger a default function 
                     # to return a value, that was not returned before
                     #
-<<<<<<< HEAD
-                    self.admin.set_defaults( o, include_nullable_fields=False )
+                    admin.set_defaults( o, include_nullable_fields=False )
                 except AttributeError as e:
                     self.logger.error( u"Can't set attribute %s to %s" % ( attribute, six.text_type( new_value ) ), exc_info = e )
-=======
-                    admin.set_defaults( o, include_nullable_fields=False )
-                except AttributeError, e:
-                    self.logger.error( u"Can't set attribute %s to %s" % ( attribute, unicode( new_value ) ), exc_info = e )
->>>>>>> 74a839b9
                 except TypeError:
                     # type error can be raised in case we try to set to a collection
                     pass
@@ -829,13 +799,8 @@
                     # save the state before the update
                     was_persistent =admin.is_persistent(o)
                     try:
-<<<<<<< HEAD
-                        self.admin.flush( o )
+                        admin.flush( o )
                     except DatabaseError as e:
-=======
-                        admin.flush( o )
-                    except DatabaseError, e:
->>>>>>> 74a839b9
                         #@todo: when flushing fails, the object should not be removed from the unflushed rows ??
                         self.logger.error( 'Programming Error, could not flush object', exc_info = e )
                     locker.relock()
