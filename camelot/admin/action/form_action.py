#  ============================================================================
#
#  Copyright (C) 2007-2016 Conceptive Engineering bvba.
#  www.conceptive.be / info@conceptive.be
#
#  Redistribution and use in source and binary forms, with or without
#  modification, are permitted provided that the following conditions are met:
#      * Redistributions of source code must retain the above copyright
#        notice, this list of conditions and the following disclaimer.
#      * Redistributions in binary form must reproduce the above copyright
#        notice, this list of conditions and the following disclaimer in the
#        documentation and/or other materials provided with the distribution.
#      * Neither the name of Conceptive Engineering nor the
#        names of its contributors may be used to endorse or promote products
#        derived from this software without specific prior written permission.
#  
#  THIS SOFTWARE IS PROVIDED BY THE COPYRIGHT HOLDERS AND CONTRIBUTORS "AS IS" AND
#  ANY EXPRESS OR IMPLIED WARRANTIES, INCLUDING, BUT NOT LIMITED TO, THE IMPLIED
#  WARRANTIES OF MERCHANTABILITY AND FITNESS FOR A PARTICULAR PURPOSE ARE
#  DISCLAIMED. IN NO EVENT SHALL <COPYRIGHT HOLDER> BE LIABLE FOR ANY
#  DIRECT, INDIRECT, INCIDENTAL, SPECIAL, EXEMPLARY, OR CONSEQUENTIAL DAMAGES
#  (INCLUDING, BUT NOT LIMITED TO, PROCUREMENT OF SUBSTITUTE GOODS OR SERVICES;
#  LOSS OF USE, DATA, OR PROFITS; OR BUSINESS INTERRUPTION) HOWEVER CAUSED AND
#  ON ANY THEORY OF LIABILITY, WHETHER IN CONTRACT, STRICT LIABILITY, OR TORT
#  (INCLUDING NEGLIGENCE OR OTHERWISE) ARISING IN ANY WAY OUT OF THE USE OF THIS
#  SOFTWARE, EVEN IF ADVISED OF THE POSSIBILITY OF SUCH DAMAGE.
#
#  ============================================================================



from ...core.qt import QtGui, QtWidgets, is_deleted
from camelot.admin.admin_route import register_list_actions
from camelot.admin.icon import Icon
from camelot.admin.action.base import Action, GuiContext
from camelot.core.utils import ugettext as _

from .application_action import ( ApplicationActionGuiContext,
                                 ApplicationActionModelContext )
from . import list_action
from .base import RenderHint

class FormActionModelContext( ApplicationActionModelContext ):
    """On top of the attributes of the 
    :class:`camelot.admin.action.application_action.ApplicationActionModelContext`, 
    this context contains :
        
    .. attribute:: current_row
    
        the row in the list that is currently displayed in the form
        
    .. attribute:: collection_count
    
        the number of objects that can be reached in the form.
        
    .. attribute:: selection_count
    
        the number of objects displayed in the form, at most 1.
                
    .. attribute:: session
    
        The session to which the objects in the list belong.

    .. attribute:: proxy

        A :class:`camelot.core.item_model.AbstractModelProxy` object that gives
        access to the objects in the list

    The :attr:`selection_count` attribute allows the 
    :meth:`model_run` to quickly evaluate the size of the collection without 
    calling the potetially time consuming method :meth:`get_collection`.
    """
    
    def __init__( self ):
        super( FormActionModelContext, self ).__init__()
        self.proxy = None
        self.admin = None
        self.current_row = None
        self.collection_count = 0
        self.selection_count = 0
        
    def get_object( self ):
        """
        :return: the object currently displayed in the form, None if no object
            is displayed yet
        """
        for obj in self.get_selection():
            return obj

    def get_collection( self, yield_per = None ):
        """
        :param yield_per: an integer number giving a hint on how many objects
            should fetched from the database at the same time.
        :return: a generator over the objects in the list
        """
        for obj in self.proxy[0, self.collection_count]:
            yield obj
            
    def get_selection( self, yield_per = None ):
        """
        Method to be compatible with a 
        :class:`camelot.admin.action.list_action.ListActionModelContext`, this
        allows creating a single Action to be used on a form and on list.
        
        :param yield_per: this parameter has no effect, it's here only for
            compatibility with :meth:`camelot.admin.action.list_action.ListActionModelContext.get_selection`
        :return: a generator that yields the current object displayed in the 
            form and does not yield anything if no object is displayed yet
            in the form.
        """
        if self.selection_count:
            for obj in self.proxy[self.current_row:self.current_row+1]:
                yield obj

class FormActionGuiContext( ApplicationActionGuiContext ):
    """The context for an :class:`Action` on a form.  On top of the attributes of the 
    :class:`camelot.admin.action.application_action.ApplicationActionGuiContext`, 
    this context contains :

    .. attribute:: widget_mapper

       the :class:`QtGui.QDataWidgetMapper` class that relates the form 
       widget to the model.
       
    .. attribute:: view
    
       a :class:`camelot.view.controls.view.AbstractView` class that represents
       the view in which the action is triggered.
       
    """
        
    model_context = FormActionModelContext
    
    def __init__(self):
        super( FormActionGuiContext, self ).__init__()
        self.widget_mapper = None
        self.view = None
        # temporary admin, so be able to do a cleanup context by context
        self.admin = None

    def get_progress_dialog(self):
        return GuiContext.get_progress_dialog(self)

    def get_window(self):
        if self.view is not None and not is_deleted(self.view):
            return self.view.window()
        return super(FormActionGuiContext, self).get_window()

    def create_model_context(self):
        context = super( FormActionGuiContext, self ).create_model_context()
        # temporary admin, so be able to do a cleanup context by context
        context.admin = self.admin
        context.proxy = self.widget_mapper.model().get_value()
        current_index = self.widget_mapper.currentIndex()
        if current_index >= 0:
            context.current_row = current_index
            context.selection_count = 1
        return context
        
    def copy(self, base_class = None):
        new_context = super( FormActionGuiContext, self ).copy( base_class )
        new_context.widget_mapper = self.widget_mapper
        new_context.view = self.view
        # temporary admin, so be able to do a cleanup context by context
        new_context.admin = self.admin
        return new_context

class ShowHistory( Action ):

    render_hint = RenderHint.TOOL_BUTTON
    icon = Icon('history') # 'tango/16x16/actions/format-justify-fill.png'
    verbose_name = _('History')
    tooltip = _('Show recent changes on this form')
        
    def model_run( self, model_context ):
        from ..object_admin import ObjectAdmin
        from ...view import action_steps
        from ...view.controls import delegates
            
        obj = model_context.get_object()
        memento = model_context.admin.get_memento()
        
        class ChangeAdmin( ObjectAdmin ):
            verbose_name = _('Change')
            verbose_name_plural = _('Changes')
            list_display = ['at', 'by', 'memento_type', 'changes']
            field_attributes = {'at':{'delegate':delegates.DateTimeDelegate},
                                'memento_type':{'delegate':delegates.ComboBoxDelegate,
                                                'choices':memento.memento_types,
                                                'name':_('Type')} }
    
            @register_list_actions('_related_toolbar_actions', '_admin_route')
            def get_related_toolbar_actions( self, toolbar_area, direction ):
                return []
            
        if obj != None:
            primary_key = model_context.admin.primary_key( obj )
            if primary_key is not None:
                if None not in primary_key:
                    changes = list( memento.get_changes( model = str( model_context.admin.entity.__name__ ),
                                                         primary_key = primary_key,
                                                         current_attributes = {} ) )
                    admin = ChangeAdmin( model_context.admin, object )
                    step = action_steps.ChangeObjects( changes, admin )
                    step.icon = Icon('history') # 'tango/16x16/actions/format-justify-fill.png'
                    step.title = _('Recent changes')
                    step.subtitle = model_context.admin.get_verbose_identifier( obj )
                    yield step
        
class CloseForm( Action ):
    """Validte the form can be closed, and close it"""

    render_hint = RenderHint.TOOL_BUTTON
<<<<<<< HEAD
    shortcut = QtGui.QKeySequence.StandardKey.Close
    icon = FontIcon('times-circle') # 'tango/16x16/actions/system-log-out.png'
=======
    shortcut = QtGui.QKeySequence.Close
    icon = Icon('times-circle') # 'tango/16x16/actions/system-log-out.png'
>>>>>>> 10a0b88b
    verbose_name = _('Close')
    tooltip = _('Close this form')
    
    def step_when_valid(self):
        """
        :return: the `ActionStep` to take when the current object is valid
        """
        from camelot.view import action_steps
        return action_steps.CloseView()
    
    def gui_run( self, gui_context ):
        if not is_deleted(gui_context.widget_mapper):
            gui_context.widget_mapper.submit()
        super( CloseForm, self ).gui_run( gui_context )
        
    def model_run( self, model_context ):
        from camelot.view import action_steps
        yield action_steps.UpdateProgress( text = _('Closing form') )
        validator = model_context.admin.get_validator()
        obj = model_context.get_object()
        admin  = model_context.admin
        if obj is None:
            yield self.step_when_valid()
            return
        #
        # validate the object, and if the object is valid, simply close
        # the view
        #
        messages = validator.validate_object( obj )
        valid = ( len( messages ) == 0 )
        if valid:
            yield self.step_when_valid()
        else:
            #
            # if the object is not valid, request the user what to do
            #
            message = action_steps.MessageBox( '\n'.join( messages ),
                                               QtWidgets.QMessageBox.Icon.Warning,
                                               _('Invalid form'),
                                               QtWidgets.QMessageBox.StandardButtons.Ok | QtWidgets.QMessageBox.StandardButtons.Discard )
            reply = yield message
            if reply == QtWidgets.QMessageBox.StandardButtons.Discard:
                if admin.is_persistent( obj ):
                    admin.refresh( obj )
                    yield action_steps.UpdateObjects((obj,))
                else:
                    depending_objects = list(admin.get_depending_objects(obj))
                    model_context.proxy.remove(obj)
                    yield action_steps.DeleteObjects((obj,))
                    admin.expunge(obj)
                    yield action_steps.UpdateObjects(depending_objects)
                # only close the form after the object has been discarded or
                # deleted, to avoid yielding action steps after the widget mapper
                # has been garbage collected
                yield self.step_when_valid()
    
class ToPreviousForm( list_action.AbstractToPrevious, CloseForm ):
    """Move to the previous form"""

    def step_when_valid(self):
        from camelot.view import action_steps
        return action_steps.ToPreviousForm()

class ToFirstForm( list_action.AbstractToFirst, CloseForm ):
    """Move to the form"""
    
    def step_when_valid(self):
        from camelot.view import action_steps
        return action_steps.ToFirstForm()

class ToNextForm( list_action.AbstractToNext, CloseForm ):
    """Move to the next form"""

    def step_when_valid(self):
        from camelot.view import action_steps
        return action_steps.ToNextForm()

class ToLastForm( list_action.AbstractToLast, CloseForm ):
    """Move to the last form"""

    def step_when_valid(self):
        from camelot.view import action_steps
        return action_steps.ToLastForm()

def structure_to_form_actions( structure ):
    """Convert a list of python objects to a list of form actions.
    If the python object is an instance of as Action, it is kept as is.
    """

    def object_to_action( o ):
        assert isinstance( o, Action )
        return o

    return [object_to_action( o ) for o in structure]


<|MERGE_RESOLUTION|>--- conflicted
+++ resolved
@@ -211,13 +211,8 @@
     """Validte the form can be closed, and close it"""
 
     render_hint = RenderHint.TOOL_BUTTON
-<<<<<<< HEAD
     shortcut = QtGui.QKeySequence.StandardKey.Close
-    icon = FontIcon('times-circle') # 'tango/16x16/actions/system-log-out.png'
-=======
-    shortcut = QtGui.QKeySequence.Close
     icon = Icon('times-circle') # 'tango/16x16/actions/system-log-out.png'
->>>>>>> 10a0b88b
     verbose_name = _('Close')
     tooltip = _('Close this form')
     
