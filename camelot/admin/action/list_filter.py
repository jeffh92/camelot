#  ============================================================================
#
#  Copyright (C) 2007-2016 Conceptive Engineering bvba.
#  www.conceptive.be / info@conceptive.be
#
#  Redistribution and use in source and binary forms, with or without
#  modification, are permitted provided that the following conditions are met:
#      * Redistributions of source code must retain the above copyright
#        notice, this list of conditions and the following disclaimer.
#      * Redistributions in binary form must reproduce the above copyright
#        notice, this list of conditions and the following disclaimer in the
#        documentation and/or other materials provided with the distribution.
#      * Neither the name of Conceptive Engineering nor the
#        names of its contributors may be used to endorse or promote products
#        derived from this software without specific prior written permission.
#  
#  THIS SOFTWARE IS PROVIDED BY THE COPYRIGHT HOLDERS AND CONTRIBUTORS "AS IS" AND
#  ANY EXPRESS OR IMPLIED WARRANTIES, INCLUDING, BUT NOT LIMITED TO, THE IMPLIED
#  WARRANTIES OF MERCHANTABILITY AND FITNESS FOR A PARTICULAR PURPOSE ARE
#  DISCLAIMED. IN NO EVENT SHALL <COPYRIGHT HOLDER> BE LIABLE FOR ANY
#  DIRECT, INDIRECT, INCIDENTAL, SPECIAL, EXEMPLARY, OR CONSEQUENTIAL DAMAGES
#  (INCLUDING, BUT NOT LIMITED TO, PROCUREMENT OF SUBSTITUTE GOODS OR SERVICES;
#  LOSS OF USE, DATA, OR PROFITS; OR BUSINESS INTERRUPTION) HOWEVER CAUSED AND
#  ON ANY THEORY OF LIABILITY, WHETHER IN CONTRACT, STRICT LIABILITY, OR TORT
#  (INCLUDING NEGLIGENCE OR OTHERWISE) ARISING IN ANY WAY OUT OF THE USE OF THIS
#  SOFTWARE, EVEN IF ADVISED OF THE POSSIBILITY OF SUCH DAMAGE.
#
#  ============================================================================

"""
Actions to filter table views
"""
import collections
import copy
import datetime
import decimal
import enum
import operator

from camelot.core.orm import Entity
from camelot.core.sql import ilike_op, in_op, is_none, is_not_none
from camelot.view import utils

from dataclasses import dataclass

from sqlalchemy import orm, sql
from sqlalchemy.sql.operators import between_op

from ...core.utils import ugettext, ugettext_lazy as _
from ...core.item_model import PreviewRole
from ...core.item_model.proxy import AbstractModelFilter
from ...core.qt import Qt
from ...view.utils import locale

from .base import Action, Mode, RenderHint
from .field_action import FieldActionModelContext

@dataclass
class FilterMode(Mode):

    checked: bool = False

    def __init__(self, value, verbose_name, checked=False):
        super(FilterMode, self).__init__(name=value, verbose_name=verbose_name)
        self.checked = checked

    def decorate_query(self, query, value):
        return self.decorator(query, value)

# This used to be:
#
#     class All(object):
#         pass
#
# It has been replaced by All = '__all' to allow serialization
#
All = '__all'

class Filter(Action):
    """Base class for filters"""

    name = 'filter'

    def __init__(self, attribute, default=All, verbose_name=None):
        """
        :param attribute: the attribute on which to filter, this attribute
            may contain dots to indicate relationships that need to be followed, 
            eg.  'person.name'

        :param default: the default value to filter on when the view opens,
            defaults to showing all records.
        
        :param verbose_name: the name of the filter as shown to the user, defaults
            to the name of the field on which to filter.
        """
        self.attribute = attribute
        self.default = default
        self.verbose_name = verbose_name
        self.exclusive = True
        self.joins = None
        self.column = None
        self.attributes = None
        self.filter_names = []

    def get_name(self):
        return '{}_{}'.format(self.name, self.attribute)

    def gui_run(self, gui_context, value):
        model = gui_context.item_view.model()
        if model is not None:
            model.set_filter(self, value)

    def decorate_query(self, query, values):
        if All in values:
            return query
        if self.joins:
            query = query.join(*self.joins)
        if 'precision' in self.attributes:
            delta = pow( 10,  -1*self.attributes['precision'])
            for value in values:
                query = query.filter(sql.and_(self.column < value+delta,
                                              self.column > value-delta))
        else:
            not_none_values = [v for v in values if v is not None]
            if len(not_none_values):
                where_clause = self.column.in_(not_none_values)
            else:
                where_clause = False
            if None in values:
                where_clause = sql.or_(where_clause,
                                       self.column==None)
            query = query.filter(where_clause)
        return query

    def get_state(self, model_context):
        """
        :return:  a :class:`filter_data` object
        """
        state = super(Filter, self).get_state(model_context)
        session = model_context.session
        entity = model_context.admin.entity

        if self.joins is None:
            self.joins = []
            related_admin = model_context.admin
            for field_name in self.attribute.split('.'):
                attributes = related_admin.get_field_attributes(field_name)
                self.filter_names.append(attributes['name'])
                # @todo: if the filter is not on an attribute of the relation, but on 
                # the relation itselves
                if 'target' in attributes:
                    self.joins.append(getattr(related_admin.entity, field_name))
                    related_admin = attributes['admin']
            self.column = getattr(related_admin.entity, field_name)
            self.attributes = attributes
        
        query = session.query(self.column).select_from(entity).join(*self.joins)
        query = query.distinct()

        modes = list()

        for value in query:
            if 'to_string' in self.attributes:
                verbose_name = self.attributes['to_string'](value[0])
            else:
                verbose_name = value[0]
            if self.attributes.get('translate_content', False):
                verbose_name = ugettext(verbose_name)
            mode = FilterMode(value=value[0],
                              verbose_name=verbose_name,
                              checked=((value[0]==self.default) or (self.exclusive==False)))
        
            # option_name name can be of type ugettext_lazy, convert it to unicode
            # to make it sortable
            modes.append(mode)

        state.verbose_name = self.verbose_name or self.filter_names[0]
        # sort outside the query to sort on the verbose name of the value
        modes.sort(key=lambda state:state.verbose_name)
        # put all mode first, no mater of its verbose name
        if self.exclusive:
            all_mode = FilterMode(value=All,
                                  verbose_name=ugettext('All'),
                                  checked=(self.default==All))
            modes.insert(0, all_mode)
        else:
            #if attributes.get('nullable', True):
            none_mode = FilterMode(value=None,
                                   verbose_name=ugettext('None'),
                                   checked=True)
            modes.append(none_mode)
        state.modes = modes
        return state

class GroupBoxFilter(Filter):
    """Filter where the items are displayed in a QGroupBox"""

    render_hint = RenderHint.EXCLUSIVE_GROUP_BOX
    name = 'group_box_filter'

    def __init__(self, attribute, default=All, verbose_name=None, exclusive=True):
        super().__init__(attribute, default, verbose_name)
        self.exclusive = exclusive
        self.render_hint = RenderHint.EXCLUSIVE_GROUP_BOX if exclusive else RenderHint.NON_EXCLUSIVE_GROUP_BOX

class ComboBoxFilter(Filter):
    """Filter where the items are displayed in a QComboBox"""

    render_hint = RenderHint.COMBO_BOX
    name = 'combo_box_filter'

arity = collections.namedtuple('arity', ('minimum', 'maximum'))

class Arity(enum.Enum):
    """
    Enum that represents the arity (e.g. number of arguments or operands) of a certain operation or function.
    To support operations with a varying arity that accept a variable number of arguments, the arity values
    are composed of a minimum and a maximum arity, with None representing a varyable value.
    """

    # Never applicable in its current sole use with filter strategies, where always
    # at least 1 operand is defined in the form of the filtered attribute.
    # But it may become for future application.
    #nullary = arity(0, 0)

    unary =    arity(1, 1)
    binary =   arity(2, 2)
    ternary =  arity(3, 3)
    multiary = arity(2, None)

    @property
    def minimum(self):
        return self._value_.minimum

    @property
    def maximum(self):
        return self._value_.maximum

filter_operator = collections.namedtuple(
    'filter_operator',
    ('operator', 'arity', 'verbose_name', 'prefix', 'infix', 'pre_condition'))

class Operator(enum.Enum):
    """
    Enum that keeps track of the operator functions that are available for filtering,
    together with some related information like
      * arity : the number of operands the operator takes.
      * verbose name : short verbose description of the operator to display in the GUI.
      * prefix : custom verbose prefix to display between the 1st operand (filtered attribute) and 2nd operand (1st filter value). Defaults to the verbose_name.
      * infix : In case of a ternary operator (arity 3), an optional verbose infix part to display between the 2nd and 3rd operand (1st and 2nd filter value).
      * pre_condition : an optional additional unary condition that should be met for the operator to apply or pre-filter for optimalization. E.g. the is not None check.
    """
    #name                         operator      arity            verbose_name           prefix   infix   pre_condition
    eq =           filter_operator(operator.eq, Arity.binary,   _('='),                 None,    None,   is_not_none)
    ne =           filter_operator(operator.ne, Arity.binary,   _('!='),                None,    None,   is_not_none)
    lt =           filter_operator(operator.lt, Arity.binary,   _('<'),                 None,    None,   is_not_none)
    le =           filter_operator(operator.le, Arity.binary,   _('<='),                None,    None,   is_not_none)
    gt =           filter_operator(operator.gt, Arity.binary,   _('>'),                 None,    None,   is_not_none)
    ge =           filter_operator(operator.ge, Arity.binary,   _('>='),                None,    None,   is_not_none)
    like =         filter_operator(ilike_op,    Arity.binary,   _('like'),              None,    None,   is_not_none)
    between =      filter_operator(between_op,  Arity.ternary,  _('between'),           None,  _('and'), is_not_none)
    is_empty =     filter_operator(is_none,     Arity.unary,    _('is not filled out'), None,    None,   None)
    is_not_empty = filter_operator(is_not_none, Arity.unary,    _('is filled out'),     None,    None,   None)
    in_ =          filter_operator(in_op,       Arity.multiary, _('selection'),         None,    None,   is_not_none)

    @property
    def operator(self):
        return self._value_.operator

    @property
    def arity(self):
        return self._value_.arity

    @property
    def verbose_name(self):
        return self._value_.verbose_name

    @property
    def prefix(self):
        return self._value_.prefix or self.verbose_name

    @property
    def infix(self):
        return self._value_.infix

    @property
    def pre_condition(self):
        return self._value_.pre_condition

    @classmethod
    def numerical_operators(cls):
        return (cls.eq, cls.ne, cls.lt, cls.le, cls.gt, cls.ge, cls.between, cls.is_empty, cls.is_not_empty)

    @classmethod
    def text_operators(cls):
        return (cls.eq, cls.ne, cls.like, cls.is_empty, cls.is_not_empty)

class AbstractFilterStrategy(object):
    """
    Abstract interface for defining filter clauses as part of an entity admin's query.
    :attribute name: string that uniquely identifies this filter strategy class.
    :attribute operators: complete list of operators that are available for this filter strategy class.
    :attribute search_operator: The operator that this strategy will use when constructing a filter clause
                                meant for searching based on a search text. By default the `Operator.eq` is used.
    """

    name = None    
    operators = []
    search_operator = Operator.eq

    class AssertionMessage(enum.Enum):

        no_queryable_attribute =     'The given attribute is not a valid QueryableAttribute'
        python_type_mismatch =       'The python_type of the given attribute does not match the python_type of this filter strategy'
        nr_operands_arity_mismatch = 'The provided number of operands ({}) does not correspond with the arity of the given operator, which expects min {} and max {} operands.'
        no_many2one_relationship_attribute = 'The given attribute is not a valid RelationshipProperty attribute'

    @classmethod
    def assert_operands(cls, operator, *operands):
        min_operands = operator.arity.minimum - 1
        max_operands = operator.arity.maximum - 1 if operator.arity.maximum is not None else len(operands)
        assert min_operands <= len(operands) <= max_operands, cls.AssertionMessage.nr_operands_arity_mismatch.value.format(len(operands), min_operands, max_operands)

    def __init__(self, key, where=None, verbose_name=None):
        """
        :param key: String that identifies this filter strategy instance within the context of an admin/entity.
        :param where: an optional additional condition that should be met for the filter clause to apply.
        :param verbose_name: Optional verbose name to override the default verbose name behaviour based on this strategy's key.
        """
        assert isinstance(key, str)
        self._key = key
        self.where = where
        self._verbose_name = verbose_name

    def get_clause(self, admin, session, operator, *operands):
        """
        Construct a filter clause for the given filter operator and operands, within the given admin and session.
        :param admin: The entity admin that will use the resulting search clause as part of its search query.
        :param session: The session in which the search query takes place.
        :param operator: a `camelot.admin.action.list_filter.Operator` instance that defines which operator to use in the column based expression(s) of the resulting filter clause.
        :param operands: the filter values that are used as the operands for the given operator to filter by.
        """
        raise NotImplementedError

    def get_search_clause(self, text, admin, session):
        """
        Return a search filter clause for the given search text, within the given admin and session.
        This method is a shortcut for and equivalent to using the get_clause method with this strategy's search operator.
        :param admin: The entity admin that will use the resulting search clause as part of its search query.
        :param session: The session in which the search query takes place.
        """
        return self.get_clause(admin, session, self.search_operator, text)

    def value_to_string(self, filter_value, admin):
        """
        Turn the given filter value into its corresponding string representation applicable for this filter strategy, based on the given admin.
        """
        raise NotImplementedError

    def get_operators(self):
        """
        Return the the list of operators that are available for this filter strategy instance.
        By default, this returns the ´operators´ class attribute, but this may be customized on an filter strategy instance basis.
        """
        return self.operators

    @property
    def key(self):
        return self._key
    
    def get_verbose_name(self):
        if self._verbose_name is not None:
            return self._verbose_name
        return ugettext(self.key.replace(u'_', u' ').capitalize())

class FieldFilter(AbstractFilterStrategy):
    """
    Abstract interface for defining a column-based filter clause on a queryable attribute of an entity, as part of that entity admin's query.
    Implementations of this interface should define it's python type, which will be asserted to match with that of the set attribute.
    :attribute nullable: flag that indicates whether this strategy's field attribute is nullable or not, which influences which operators may or may not be applicable
    """

    attribute = None

    def __init__(self, attribute, where=None, key=None, verbose_name=None, **field_attributes):
        """
        :param attribute: a queryable attribute for which this field filter should be applied. It's key will be used as this field filter's key.
        :param key: Optional string to use as this strategy's key. By default the attribute's key will be used.
        """
        self.assert_valid_attribute(attribute)
        key = key or attribute.key
        super().__init__(key, where, verbose_name)
        self.attribute = attribute
        nullable = field_attributes.get('nullable')
        self.nullable = nullable if isinstance(nullable, bool) else True

    @classmethod
    def get_attribute_python_type(cls, attribute):
        assert isinstance(attribute, orm.attributes.QueryableAttribute), cls.AssertionMessage.no_queryable_attribute.value
        if isinstance(attribute, orm.attributes.InstrumentedAttribute):
            if isinstance(attribute.prop, orm.RelationshipProperty):
                python_type = Entity
            else:
                python_type = attribute.type.python_type
        else:
            expression =  attribute.expression
            if isinstance(expression, sql.selectable.Select):
                expression = expression.as_scalar()
            python_type = expression.type.python_type
        return python_type

    def assert_valid_attribute(self, attribute):
        python_type = self.get_attribute_python_type(attribute)
        assert issubclass(python_type, self.python_type), self.AssertionMessage.python_type_mismatch.value

    def get_operators(self):
        operators = super().get_operators()
        if not self.nullable:
            return [op for op in operators if op not in (Operator.is_empty, Operator.is_not_empty)]
        return operators

    def get_clause(self, admin, session, operator, *operands):
        """
        Construct a filter clause for the given filter operator and operands, within the given admin and session.
        The resulting clause will consists of this strategy's field type clause,
        expanded with a condition on the attribute being set (None check) and the optionally set where conditions.
        :raises: An AssertionError in case number of provided operands does not correspond with the arity of the given operator.
        """
        self.assert_operands(operator, *operands)
        field_attributes = admin.get_field_attributes(self.attribute.key)
        filter_clause = self.get_type_clause(field_attributes, operator, *operands)
        if filter_clause is not None:
            where_conditions = []
            if operator.pre_condition is not None:
                where_conditions.append(operator.pre_condition(self.attribute))
            if self.where is not None:
                where_conditions.append(self.where)
            if where_conditions:
                return sql.and_(*where_conditions, filter_clause)
            return filter_clause

    def get_type_clause(self, field_attributes, operator, *operands):
        """
        Return a column-based expression filter clause on this filter strategy's attribute with the given filter operator and operands.
        :param field_attributes: The field attributes for this filter strategy's attribute on the entity admin
                                 that will use the resulting clause as part of its query.
        :param operands: the filter values that are used as the operands for the given operator to filter by.
        """
        return operator.operator(self.attribute, *operands)

class RelatedFilter(AbstractFilterStrategy):
    """
    Filter strategy for defining a filter clause as part of an entity admin's query on fields of one of its related entities.
    """

    name = 'related_filter'

    def __init__(self, *field_filters, joins, where=None, key=None, verbose_name=None):
        """
        :param field_filters: field filter strategies for the fields on which this related filter should apply.
        :param joins: join definition between the entity on which the query this related filter is part of takes place,
                      and the related entity of the given field filters.
        :param key: Optional string to use as this strategy's key. By default the key of this related filter's first field filter will be used.
        """
        assert isinstance(joins, list) and len(joins) > 0
        for field_search in field_filters:
            assert isinstance(field_search, FieldFilter)
        key = key or field_filters[0].key
        super().__init__(key, where, verbose_name)
        self.field_filters = field_filters
        self.joins = joins

    def get_clause(self, admin, session, operator, *operands):
        """
        Construct a filter clause for the given filter operator and value, within the given admin and session.
        The resulting clause will consists of a check on the admin's entity's id being present in a related subquery.
        That subquery will use the this strategy's joins to join the entity with the related entity on which the set field filters are defined.
        The subquery is composed based on this related filter strategy's joins and where condition.
        :raises: An AssertionError in case number of provided operands does not correspond with the arity of the given operator.
        """
        self.assert_operands(operator, *operands)
        related_query = session.query(admin.entity.id)

        for join in self.joins:
            related_query = related_query.join(join)

        if self.where is not None:
            related_query.filter(self.where)

        field_filter_clauses = []
        for field_filter in self.field_filters:
            related_admin = admin.get_related_admin(field_filter.attribute.class_)
            field_filter_clause = field_filter.get_clause(related_admin, session, operator, *operands)
            if field_filter_clause is not None:
                field_filter_clauses.append(field_filter_clause)
                
        if field_filter_clauses:
            related_query = related_query.filter(sql.or_(*field_filter_clauses))
            related_query = related_query.subquery()
            filter_clause = admin.entity.id.in_(related_query)
            return filter_clause
    
    def value_to_string(self, filter_value, admin):
        for field_filter in self.field_filters:
            related_admin = admin.get_related_admin(field_filter.attribute.class_)
            return field_filter.value_to_string(filter_value, related_admin)

class NoFilter(FieldFilter):

    name = 'no_filter'

    def __init__(self, attribute, **kwargs):
        super().__init__(attribute, key=str(attribute), **kwargs)

    @classmethod
    def assert_valid_attribute(cls, attribute):
        pass

    def get_clause(self, admin, session, operator, *operands):
        return None

    def value_to_string(self, filter_value, admin):
        return filter_value

    def get_verbose_name(self):
        return None

class StringFilter(FieldFilter):

    name = 'string_filter'
    python_type = str
    operators = Operator.text_operators()
    search_operator = Operator.like

    # Flag that configures whether this string search strategy should be performed when the search text only contains digits.
    allow_digits = True

    def __init__(self, attribute, allow_digits=True, where=None, key=None, verbose_name=None, **kwargs):
        super().__init__(attribute, where, key, verbose_name, **kwargs)
        self.allow_digits = allow_digits

    def get_type_clause(self, field_attributes, operator, *operands):
        filter_clause = super().get_type_clause(field_attributes, operator, *operands)
        if operator == Operator.is_empty:
            return sql.or_(super().get_type_clause(field_attributes, Operator.eq, ''), filter_clause)
        elif operator == Operator.is_not_empty:
            return sql.and_(super().get_type_clause(field_attributes, Operator.ne, ''), filter_clause)
        elif not all([operand.isdigit() for operand in operands]) or self.allow_digits:
            return filter_clause

    def value_to_string(self, filter_value, admin):
        return filter_value

class DecimalFilter(FieldFilter):
    
    name = 'decimal_filter'
    python_type = (float, decimal.Decimal)
    operators = Operator.numerical_operators()

    def __init__(self, attribute, where=None, key=None, verbose_name=None, **field_attributes):
        super().__init__(attribute, where, key, verbose_name, **field_attributes)
        self.precision = field_attributes.get('precision')

    def get_type_clause(self, field_attributes, operator, *operands):
        try:
            float_operands = [field_attributes.get('from_string', utils.float_from_string)(operand) for operand in operands]
            precision = self.attribute.type.precision
            if isinstance(precision, (tuple)):
                precision = precision[1]
            delta = 0.1**( precision or 0 )

            if operator == Operator.eq and float_operands[0] is not None:
                return sql.and_(self.attribute>=float_operands[0]-delta, self.attribute<=float_operands[0]+delta)

            if operator == Operator.ne and float_operands[0] is not None:
                return sql.or_(self.attribute<float_operands[0]-delta, self.attribute>float_operands[0]+delta) 

            elif operator in (Operator.lt, Operator.le) and float_operands[0] is not None:
                return super().get_type_clause(field_attributes, operator, float_operands[0]-delta)

            elif operator in (Operator.gt, Operator.ge) and float_operands[0] is not None:
                return super().get_type_clause(field_attributes, operator, float_operands[0]+delta)

            elif operator == Operator.between and None not in (float_operands[0], float_operands[1]):
                return super().get_type_clause(field_attributes, operator, float_operands[0]-delta, float_operands[1]+delta)

        except utils.ParsingError:
            pass
    
    def value_to_string(self, value, admin):
        admin_field_attributes = admin.get_field_attributes(self.attribute.key).items()
        field_attributes = {h:copy.copy(v) for h,v in admin_field_attributes}
        field_attributes['suffix'] = None
        delegate = field_attributes.get('delegate')
        model_context = FieldActionModelContext()
        model_context.admin = admin
        model_context.value = value
        model_context.field_attributes = field_attributes
        standard_item = delegate.get_standard_item(locale(), model_context)
        value_str = standard_item.data(PreviewRole)
        return value_str
        
class TimeFilter(FieldFilter):
    
    name = 'time_filter'
    python_type = datetime.time
    operators = Operator.numerical_operators()

    def get_type_clause(self, field_attributes, operator, *operands):
        try:
            return super().get_type_clause(field_attributes, operator, *[field_attributes.get('from_string', utils.time_from_string)(operand) for operand in operands])
        except utils.ParsingError:
            pass

    def value_to_string(self, value, admin):
        field_attributes = admin.get_field_attributes(self.attribute.key)
        delegate = field_attributes.get('delegate')
        model_context = FieldActionModelContext()
        model_context.admin = admin
        model_context.value = value
        model_context.field_attributes = field_attributes
        standard_item = delegate.get_standard_item(locale(), model_context)
        return standard_item.data(PreviewRole)

class DateFilter(FieldFilter):

    name = 'date_filter'
    python_type = datetime.date
    operators = Operator.numerical_operators()

    def get_type_clause(self, field_attributes, operator, *operands):
        try:
            return super().get_type_clause(field_attributes, operator, *[field_attributes.get('from_string', utils.date_from_string)(operand) for operand in operands])
        except utils.ParsingError:
            pass
    
    def value_to_string(self, value, admin):
        field_attributes = admin.get_field_attributes(self.attribute.key)
        delegate = field_attributes.get('delegate')
        model_context = FieldActionModelContext()
        model_context.admin = admin
        model_context.value = value
        model_context.field_attributes = field_attributes
        standard_item = delegate.get_standard_item(locale(), model_context)
        return standard_item.data(PreviewRole)
    
class IntFilter(DecimalFilter):

    name = 'int_filter'
    python_type = (int, *DecimalFilter.python_type)

    def get_type_clause(self, field_attributes, operator, *operands):
        try:
            return super(DecimalFilter, self).get_type_clause(field_attributes, operator, *[field_attributes.get('from_string', utils.int_from_string)(operand) for operand in operands])
        except utils.ParsingError:
            pass

    def value_to_string(self, value, admin):
        field_attributes = admin.get_field_attributes(self.attribute.key)
        delegate = field_attributes.get('delegate')
        to_string = field_attributes.get('to_string')
        model_context = FieldActionModelContext()
        model_context.admin = admin
        model_context.value = value
        model_context.field_attributes = field_attributes
        standard_item = delegate.get_standard_item(locale(), model_context)
        return to_string(standard_item.data(Qt.ItemDataRole.EditRole))

class BoolFilter(FieldFilter):

    name = 'bool_filter'
    python_type = bool
    operators = (Operator.eq,)

    def get_type_clause(self, field_attributes, operator, *operands):
        try:
            return super().get_type_clause(field_attributes, operator, *[field_attributes.get('from_string', utils.bool_from_string)(operand) for operand in operands])
        except utils.ParsingError:
            pass

    def value_to_string(self, value, admin):
        field_attributes = admin.get_field_attributes(self.attribute.key)
        delegate = field_attributes.get('delegate')
        to_string = field_attributes.get('to_string')
        model_context = FieldActionModelContext()
        model_context.admin = admin
        model_context.value = value
        model_context.field_attributes = field_attributes
        standard_item = delegate.get_standard_item(locale(), model_context)
        return to_string(standard_item.data(Qt.ItemDataRole.EditRole))
<<<<<<< HEAD
    
=======

class ChoicesFilter(FieldFilter):

    name = 'choices_filter'
    python_type = str
    operators = (Operator.eq, Operator.ne)

    def __init__(self, attribute, where=None, key=None, verbose_name=None, **field_attributes):
        self.python_type = self.get_attribute_python_type(attribute)
        super().__init__(attribute, where, key, verbose_name)
        self.choices = field_attributes.get('choices')

    def value_to_string(self, filter_value, admin):
        return filter_value

class MonthsFilter(IntFilter):

    name = 'months_filter'

class Many2OneFilter(IntFilter):
    """
    Specialized IntFilter strategy that expects a many2one relationship attribute from which the
    local foreign key attribute is used to instantiate this strategy with.
    """

    name = 'many2one_filter'
    python_type = int
    operators = (Operator.in_, Operator.is_empty, Operator.is_not_empty)

    def __init__(self, attribute, where=None, key=None, verbose_name=None, **field_attributes):
        assert isinstance(attribute, orm.attributes.InstrumentedAttribute) and \
               isinstance(attribute.prop, orm.RelationshipProperty) and \
               attribute.prop.direction == orm.interfaces.MANYTOONE, self.AssertionMessage.no_many2one_relationship_attribute.value
        assert len(attribute.prop.local_columns) == 1
        entity_mapper = orm.class_mapper(attribute.class_)
        foreign_key_col = list(attribute.prop.local_columns)[0]
        foreign_key_attribute = entity_mapper.get_property_by_column(foreign_key_col).class_attribute
        super().__init__(foreign_key_attribute, where=where, key=(key or attribute.key), verbose_name=(verbose_name or field_attributes.get('name')), **field_attributes)
        self.entity = attribute.prop.entity.entity
        self.admin = field_attributes.get('admin')

>>>>>>> eda3d5a9
class SearchFilter(Action, AbstractModelFilter):

    render_hint = RenderHint.SEARCH_BUTTON
    name = 'search_filter'

    #shortcut = QtGui.QShortcut(QtGui.QKeySequence(QtGui.QKeySequence.StandardKey.Find),
                               #self)

    def get_state(self, model_context):
        state = Action.get_state(self, model_context)
        return state

    def decorate_query(self, query, text):
        if (text is None) or (len(text.strip())==0):
            return query
        return self.admin.decorate_search_query(query, text)

    def gui_run(self, gui_context):
        # overload the action gui run to avoid a progress dialog
        # popping up while searching
        super(SearchFilter, self).gui_run(gui_context)

    def model_run(self, model_context, mode):
        from camelot.view import action_steps
        # dirty : action requires admin as argument
        self.admin = model_context.admin
        value = mode
        if (value is not None) and len(value) == 0:
            value = None
        yield action_steps.SetFilter(self, value)

search_filter = SearchFilter()
<|MERGE_RESOLUTION|>--- conflicted
+++ resolved
@@ -1,767 +1,763 @@
-#  ============================================================================
-#
-#  Copyright (C) 2007-2016 Conceptive Engineering bvba.
-#  www.conceptive.be / info@conceptive.be
-#
-#  Redistribution and use in source and binary forms, with or without
-#  modification, are permitted provided that the following conditions are met:
-#      * Redistributions of source code must retain the above copyright
-#        notice, this list of conditions and the following disclaimer.
-#      * Redistributions in binary form must reproduce the above copyright
-#        notice, this list of conditions and the following disclaimer in the
-#        documentation and/or other materials provided with the distribution.
-#      * Neither the name of Conceptive Engineering nor the
-#        names of its contributors may be used to endorse or promote products
-#        derived from this software without specific prior written permission.
-#  
-#  THIS SOFTWARE IS PROVIDED BY THE COPYRIGHT HOLDERS AND CONTRIBUTORS "AS IS" AND
-#  ANY EXPRESS OR IMPLIED WARRANTIES, INCLUDING, BUT NOT LIMITED TO, THE IMPLIED
-#  WARRANTIES OF MERCHANTABILITY AND FITNESS FOR A PARTICULAR PURPOSE ARE
-#  DISCLAIMED. IN NO EVENT SHALL <COPYRIGHT HOLDER> BE LIABLE FOR ANY
-#  DIRECT, INDIRECT, INCIDENTAL, SPECIAL, EXEMPLARY, OR CONSEQUENTIAL DAMAGES
-#  (INCLUDING, BUT NOT LIMITED TO, PROCUREMENT OF SUBSTITUTE GOODS OR SERVICES;
-#  LOSS OF USE, DATA, OR PROFITS; OR BUSINESS INTERRUPTION) HOWEVER CAUSED AND
-#  ON ANY THEORY OF LIABILITY, WHETHER IN CONTRACT, STRICT LIABILITY, OR TORT
-#  (INCLUDING NEGLIGENCE OR OTHERWISE) ARISING IN ANY WAY OUT OF THE USE OF THIS
-#  SOFTWARE, EVEN IF ADVISED OF THE POSSIBILITY OF SUCH DAMAGE.
-#
-#  ============================================================================
-
-"""
-Actions to filter table views
-"""
-import collections
-import copy
-import datetime
-import decimal
-import enum
-import operator
-
-from camelot.core.orm import Entity
-from camelot.core.sql import ilike_op, in_op, is_none, is_not_none
-from camelot.view import utils
-
-from dataclasses import dataclass
-
-from sqlalchemy import orm, sql
-from sqlalchemy.sql.operators import between_op
-
-from ...core.utils import ugettext, ugettext_lazy as _
-from ...core.item_model import PreviewRole
-from ...core.item_model.proxy import AbstractModelFilter
-from ...core.qt import Qt
-from ...view.utils import locale
-
-from .base import Action, Mode, RenderHint
-from .field_action import FieldActionModelContext
-
-@dataclass
-class FilterMode(Mode):
-
-    checked: bool = False
-
-    def __init__(self, value, verbose_name, checked=False):
-        super(FilterMode, self).__init__(name=value, verbose_name=verbose_name)
-        self.checked = checked
-
-    def decorate_query(self, query, value):
-        return self.decorator(query, value)
-
-# This used to be:
-#
-#     class All(object):
-#         pass
-#
-# It has been replaced by All = '__all' to allow serialization
-#
-All = '__all'
-
-class Filter(Action):
-    """Base class for filters"""
-
-    name = 'filter'
-
-    def __init__(self, attribute, default=All, verbose_name=None):
-        """
-        :param attribute: the attribute on which to filter, this attribute
-            may contain dots to indicate relationships that need to be followed, 
-            eg.  'person.name'
-
-        :param default: the default value to filter on when the view opens,
-            defaults to showing all records.
-        
-        :param verbose_name: the name of the filter as shown to the user, defaults
-            to the name of the field on which to filter.
-        """
-        self.attribute = attribute
-        self.default = default
-        self.verbose_name = verbose_name
-        self.exclusive = True
-        self.joins = None
-        self.column = None
-        self.attributes = None
-        self.filter_names = []
-
-    def get_name(self):
-        return '{}_{}'.format(self.name, self.attribute)
-
-    def gui_run(self, gui_context, value):
-        model = gui_context.item_view.model()
-        if model is not None:
-            model.set_filter(self, value)
-
-    def decorate_query(self, query, values):
-        if All in values:
-            return query
-        if self.joins:
-            query = query.join(*self.joins)
-        if 'precision' in self.attributes:
-            delta = pow( 10,  -1*self.attributes['precision'])
-            for value in values:
-                query = query.filter(sql.and_(self.column < value+delta,
-                                              self.column > value-delta))
-        else:
-            not_none_values = [v for v in values if v is not None]
-            if len(not_none_values):
-                where_clause = self.column.in_(not_none_values)
-            else:
-                where_clause = False
-            if None in values:
-                where_clause = sql.or_(where_clause,
-                                       self.column==None)
-            query = query.filter(where_clause)
-        return query
-
-    def get_state(self, model_context):
-        """
-        :return:  a :class:`filter_data` object
-        """
-        state = super(Filter, self).get_state(model_context)
-        session = model_context.session
-        entity = model_context.admin.entity
-
-        if self.joins is None:
-            self.joins = []
-            related_admin = model_context.admin
-            for field_name in self.attribute.split('.'):
-                attributes = related_admin.get_field_attributes(field_name)
-                self.filter_names.append(attributes['name'])
-                # @todo: if the filter is not on an attribute of the relation, but on 
-                # the relation itselves
-                if 'target' in attributes:
-                    self.joins.append(getattr(related_admin.entity, field_name))
-                    related_admin = attributes['admin']
-            self.column = getattr(related_admin.entity, field_name)
-            self.attributes = attributes
-        
-        query = session.query(self.column).select_from(entity).join(*self.joins)
-        query = query.distinct()
-
-        modes = list()
-
-        for value in query:
-            if 'to_string' in self.attributes:
-                verbose_name = self.attributes['to_string'](value[0])
-            else:
-                verbose_name = value[0]
-            if self.attributes.get('translate_content', False):
-                verbose_name = ugettext(verbose_name)
-            mode = FilterMode(value=value[0],
-                              verbose_name=verbose_name,
-                              checked=((value[0]==self.default) or (self.exclusive==False)))
-        
-            # option_name name can be of type ugettext_lazy, convert it to unicode
-            # to make it sortable
-            modes.append(mode)
-
-        state.verbose_name = self.verbose_name or self.filter_names[0]
-        # sort outside the query to sort on the verbose name of the value
-        modes.sort(key=lambda state:state.verbose_name)
-        # put all mode first, no mater of its verbose name
-        if self.exclusive:
-            all_mode = FilterMode(value=All,
-                                  verbose_name=ugettext('All'),
-                                  checked=(self.default==All))
-            modes.insert(0, all_mode)
-        else:
-            #if attributes.get('nullable', True):
-            none_mode = FilterMode(value=None,
-                                   verbose_name=ugettext('None'),
-                                   checked=True)
-            modes.append(none_mode)
-        state.modes = modes
-        return state
-
-class GroupBoxFilter(Filter):
-    """Filter where the items are displayed in a QGroupBox"""
-
-    render_hint = RenderHint.EXCLUSIVE_GROUP_BOX
-    name = 'group_box_filter'
-
-    def __init__(self, attribute, default=All, verbose_name=None, exclusive=True):
-        super().__init__(attribute, default, verbose_name)
-        self.exclusive = exclusive
-        self.render_hint = RenderHint.EXCLUSIVE_GROUP_BOX if exclusive else RenderHint.NON_EXCLUSIVE_GROUP_BOX
-
-class ComboBoxFilter(Filter):
-    """Filter where the items are displayed in a QComboBox"""
-
-    render_hint = RenderHint.COMBO_BOX
-    name = 'combo_box_filter'
-
-arity = collections.namedtuple('arity', ('minimum', 'maximum'))
-
-class Arity(enum.Enum):
-    """
-    Enum that represents the arity (e.g. number of arguments or operands) of a certain operation or function.
-    To support operations with a varying arity that accept a variable number of arguments, the arity values
-    are composed of a minimum and a maximum arity, with None representing a varyable value.
-    """
-
-    # Never applicable in its current sole use with filter strategies, where always
-    # at least 1 operand is defined in the form of the filtered attribute.
-    # But it may become for future application.
-    #nullary = arity(0, 0)
-
-    unary =    arity(1, 1)
-    binary =   arity(2, 2)
-    ternary =  arity(3, 3)
-    multiary = arity(2, None)
-
-    @property
-    def minimum(self):
-        return self._value_.minimum
-
-    @property
-    def maximum(self):
-        return self._value_.maximum
-
-filter_operator = collections.namedtuple(
-    'filter_operator',
-    ('operator', 'arity', 'verbose_name', 'prefix', 'infix', 'pre_condition'))
-
-class Operator(enum.Enum):
-    """
-    Enum that keeps track of the operator functions that are available for filtering,
-    together with some related information like
-      * arity : the number of operands the operator takes.
-      * verbose name : short verbose description of the operator to display in the GUI.
-      * prefix : custom verbose prefix to display between the 1st operand (filtered attribute) and 2nd operand (1st filter value). Defaults to the verbose_name.
-      * infix : In case of a ternary operator (arity 3), an optional verbose infix part to display between the 2nd and 3rd operand (1st and 2nd filter value).
-      * pre_condition : an optional additional unary condition that should be met for the operator to apply or pre-filter for optimalization. E.g. the is not None check.
-    """
-    #name                         operator      arity            verbose_name           prefix   infix   pre_condition
-    eq =           filter_operator(operator.eq, Arity.binary,   _('='),                 None,    None,   is_not_none)
-    ne =           filter_operator(operator.ne, Arity.binary,   _('!='),                None,    None,   is_not_none)
-    lt =           filter_operator(operator.lt, Arity.binary,   _('<'),                 None,    None,   is_not_none)
-    le =           filter_operator(operator.le, Arity.binary,   _('<='),                None,    None,   is_not_none)
-    gt =           filter_operator(operator.gt, Arity.binary,   _('>'),                 None,    None,   is_not_none)
-    ge =           filter_operator(operator.ge, Arity.binary,   _('>='),                None,    None,   is_not_none)
-    like =         filter_operator(ilike_op,    Arity.binary,   _('like'),              None,    None,   is_not_none)
-    between =      filter_operator(between_op,  Arity.ternary,  _('between'),           None,  _('and'), is_not_none)
-    is_empty =     filter_operator(is_none,     Arity.unary,    _('is not filled out'), None,    None,   None)
-    is_not_empty = filter_operator(is_not_none, Arity.unary,    _('is filled out'),     None,    None,   None)
-    in_ =          filter_operator(in_op,       Arity.multiary, _('selection'),         None,    None,   is_not_none)
-
-    @property
-    def operator(self):
-        return self._value_.operator
-
-    @property
-    def arity(self):
-        return self._value_.arity
-
-    @property
-    def verbose_name(self):
-        return self._value_.verbose_name
-
-    @property
-    def prefix(self):
-        return self._value_.prefix or self.verbose_name
-
-    @property
-    def infix(self):
-        return self._value_.infix
-
-    @property
-    def pre_condition(self):
-        return self._value_.pre_condition
-
-    @classmethod
-    def numerical_operators(cls):
-        return (cls.eq, cls.ne, cls.lt, cls.le, cls.gt, cls.ge, cls.between, cls.is_empty, cls.is_not_empty)
-
-    @classmethod
-    def text_operators(cls):
-        return (cls.eq, cls.ne, cls.like, cls.is_empty, cls.is_not_empty)
-
-class AbstractFilterStrategy(object):
-    """
-    Abstract interface for defining filter clauses as part of an entity admin's query.
-    :attribute name: string that uniquely identifies this filter strategy class.
-    :attribute operators: complete list of operators that are available for this filter strategy class.
-    :attribute search_operator: The operator that this strategy will use when constructing a filter clause
-                                meant for searching based on a search text. By default the `Operator.eq` is used.
-    """
-
-    name = None    
-    operators = []
-    search_operator = Operator.eq
-
-    class AssertionMessage(enum.Enum):
-
-        no_queryable_attribute =     'The given attribute is not a valid QueryableAttribute'
-        python_type_mismatch =       'The python_type of the given attribute does not match the python_type of this filter strategy'
-        nr_operands_arity_mismatch = 'The provided number of operands ({}) does not correspond with the arity of the given operator, which expects min {} and max {} operands.'
-        no_many2one_relationship_attribute = 'The given attribute is not a valid RelationshipProperty attribute'
-
-    @classmethod
-    def assert_operands(cls, operator, *operands):
-        min_operands = operator.arity.minimum - 1
-        max_operands = operator.arity.maximum - 1 if operator.arity.maximum is not None else len(operands)
-        assert min_operands <= len(operands) <= max_operands, cls.AssertionMessage.nr_operands_arity_mismatch.value.format(len(operands), min_operands, max_operands)
-
-    def __init__(self, key, where=None, verbose_name=None):
-        """
-        :param key: String that identifies this filter strategy instance within the context of an admin/entity.
-        :param where: an optional additional condition that should be met for the filter clause to apply.
-        :param verbose_name: Optional verbose name to override the default verbose name behaviour based on this strategy's key.
-        """
-        assert isinstance(key, str)
-        self._key = key
-        self.where = where
-        self._verbose_name = verbose_name
-
-    def get_clause(self, admin, session, operator, *operands):
-        """
-        Construct a filter clause for the given filter operator and operands, within the given admin and session.
-        :param admin: The entity admin that will use the resulting search clause as part of its search query.
-        :param session: The session in which the search query takes place.
-        :param operator: a `camelot.admin.action.list_filter.Operator` instance that defines which operator to use in the column based expression(s) of the resulting filter clause.
-        :param operands: the filter values that are used as the operands for the given operator to filter by.
-        """
-        raise NotImplementedError
-
-    def get_search_clause(self, text, admin, session):
-        """
-        Return a search filter clause for the given search text, within the given admin and session.
-        This method is a shortcut for and equivalent to using the get_clause method with this strategy's search operator.
-        :param admin: The entity admin that will use the resulting search clause as part of its search query.
-        :param session: The session in which the search query takes place.
-        """
-        return self.get_clause(admin, session, self.search_operator, text)
-
-    def value_to_string(self, filter_value, admin):
-        """
-        Turn the given filter value into its corresponding string representation applicable for this filter strategy, based on the given admin.
-        """
-        raise NotImplementedError
-
-    def get_operators(self):
-        """
-        Return the the list of operators that are available for this filter strategy instance.
-        By default, this returns the ´operators´ class attribute, but this may be customized on an filter strategy instance basis.
-        """
-        return self.operators
-
-    @property
-    def key(self):
-        return self._key
-    
-    def get_verbose_name(self):
-        if self._verbose_name is not None:
-            return self._verbose_name
-        return ugettext(self.key.replace(u'_', u' ').capitalize())
-
-class FieldFilter(AbstractFilterStrategy):
-    """
-    Abstract interface for defining a column-based filter clause on a queryable attribute of an entity, as part of that entity admin's query.
-    Implementations of this interface should define it's python type, which will be asserted to match with that of the set attribute.
-    :attribute nullable: flag that indicates whether this strategy's field attribute is nullable or not, which influences which operators may or may not be applicable
-    """
-
-    attribute = None
-
-    def __init__(self, attribute, where=None, key=None, verbose_name=None, **field_attributes):
-        """
-        :param attribute: a queryable attribute for which this field filter should be applied. It's key will be used as this field filter's key.
-        :param key: Optional string to use as this strategy's key. By default the attribute's key will be used.
-        """
-        self.assert_valid_attribute(attribute)
-        key = key or attribute.key
-        super().__init__(key, where, verbose_name)
-        self.attribute = attribute
-        nullable = field_attributes.get('nullable')
-        self.nullable = nullable if isinstance(nullable, bool) else True
-
-    @classmethod
-    def get_attribute_python_type(cls, attribute):
-        assert isinstance(attribute, orm.attributes.QueryableAttribute), cls.AssertionMessage.no_queryable_attribute.value
-        if isinstance(attribute, orm.attributes.InstrumentedAttribute):
-            if isinstance(attribute.prop, orm.RelationshipProperty):
-                python_type = Entity
-            else:
-                python_type = attribute.type.python_type
-        else:
-            expression =  attribute.expression
-            if isinstance(expression, sql.selectable.Select):
-                expression = expression.as_scalar()
-            python_type = expression.type.python_type
-        return python_type
-
-    def assert_valid_attribute(self, attribute):
-        python_type = self.get_attribute_python_type(attribute)
-        assert issubclass(python_type, self.python_type), self.AssertionMessage.python_type_mismatch.value
-
-    def get_operators(self):
-        operators = super().get_operators()
-        if not self.nullable:
-            return [op for op in operators if op not in (Operator.is_empty, Operator.is_not_empty)]
-        return operators
-
-    def get_clause(self, admin, session, operator, *operands):
-        """
-        Construct a filter clause for the given filter operator and operands, within the given admin and session.
-        The resulting clause will consists of this strategy's field type clause,
-        expanded with a condition on the attribute being set (None check) and the optionally set where conditions.
-        :raises: An AssertionError in case number of provided operands does not correspond with the arity of the given operator.
-        """
-        self.assert_operands(operator, *operands)
-        field_attributes = admin.get_field_attributes(self.attribute.key)
-        filter_clause = self.get_type_clause(field_attributes, operator, *operands)
-        if filter_clause is not None:
-            where_conditions = []
-            if operator.pre_condition is not None:
-                where_conditions.append(operator.pre_condition(self.attribute))
-            if self.where is not None:
-                where_conditions.append(self.where)
-            if where_conditions:
-                return sql.and_(*where_conditions, filter_clause)
-            return filter_clause
-
-    def get_type_clause(self, field_attributes, operator, *operands):
-        """
-        Return a column-based expression filter clause on this filter strategy's attribute with the given filter operator and operands.
-        :param field_attributes: The field attributes for this filter strategy's attribute on the entity admin
-                                 that will use the resulting clause as part of its query.
-        :param operands: the filter values that are used as the operands for the given operator to filter by.
-        """
-        return operator.operator(self.attribute, *operands)
-
-class RelatedFilter(AbstractFilterStrategy):
-    """
-    Filter strategy for defining a filter clause as part of an entity admin's query on fields of one of its related entities.
-    """
-
-    name = 'related_filter'
-
-    def __init__(self, *field_filters, joins, where=None, key=None, verbose_name=None):
-        """
-        :param field_filters: field filter strategies for the fields on which this related filter should apply.
-        :param joins: join definition between the entity on which the query this related filter is part of takes place,
-                      and the related entity of the given field filters.
-        :param key: Optional string to use as this strategy's key. By default the key of this related filter's first field filter will be used.
-        """
-        assert isinstance(joins, list) and len(joins) > 0
-        for field_search in field_filters:
-            assert isinstance(field_search, FieldFilter)
-        key = key or field_filters[0].key
-        super().__init__(key, where, verbose_name)
-        self.field_filters = field_filters
-        self.joins = joins
-
-    def get_clause(self, admin, session, operator, *operands):
-        """
-        Construct a filter clause for the given filter operator and value, within the given admin and session.
-        The resulting clause will consists of a check on the admin's entity's id being present in a related subquery.
-        That subquery will use the this strategy's joins to join the entity with the related entity on which the set field filters are defined.
-        The subquery is composed based on this related filter strategy's joins and where condition.
-        :raises: An AssertionError in case number of provided operands does not correspond with the arity of the given operator.
-        """
-        self.assert_operands(operator, *operands)
-        related_query = session.query(admin.entity.id)
-
-        for join in self.joins:
-            related_query = related_query.join(join)
-
-        if self.where is not None:
-            related_query.filter(self.where)
-
-        field_filter_clauses = []
-        for field_filter in self.field_filters:
-            related_admin = admin.get_related_admin(field_filter.attribute.class_)
-            field_filter_clause = field_filter.get_clause(related_admin, session, operator, *operands)
-            if field_filter_clause is not None:
-                field_filter_clauses.append(field_filter_clause)
-                
-        if field_filter_clauses:
-            related_query = related_query.filter(sql.or_(*field_filter_clauses))
-            related_query = related_query.subquery()
-            filter_clause = admin.entity.id.in_(related_query)
-            return filter_clause
-    
-    def value_to_string(self, filter_value, admin):
-        for field_filter in self.field_filters:
-            related_admin = admin.get_related_admin(field_filter.attribute.class_)
-            return field_filter.value_to_string(filter_value, related_admin)
-
-class NoFilter(FieldFilter):
-
-    name = 'no_filter'
-
-    def __init__(self, attribute, **kwargs):
-        super().__init__(attribute, key=str(attribute), **kwargs)
-
-    @classmethod
-    def assert_valid_attribute(cls, attribute):
-        pass
-
-    def get_clause(self, admin, session, operator, *operands):
-        return None
-
-    def value_to_string(self, filter_value, admin):
-        return filter_value
-
-    def get_verbose_name(self):
-        return None
-
-class StringFilter(FieldFilter):
-
-    name = 'string_filter'
-    python_type = str
-    operators = Operator.text_operators()
-    search_operator = Operator.like
-
-    # Flag that configures whether this string search strategy should be performed when the search text only contains digits.
-    allow_digits = True
-
-    def __init__(self, attribute, allow_digits=True, where=None, key=None, verbose_name=None, **kwargs):
-        super().__init__(attribute, where, key, verbose_name, **kwargs)
-        self.allow_digits = allow_digits
-
-    def get_type_clause(self, field_attributes, operator, *operands):
-        filter_clause = super().get_type_clause(field_attributes, operator, *operands)
-        if operator == Operator.is_empty:
-            return sql.or_(super().get_type_clause(field_attributes, Operator.eq, ''), filter_clause)
-        elif operator == Operator.is_not_empty:
-            return sql.and_(super().get_type_clause(field_attributes, Operator.ne, ''), filter_clause)
-        elif not all([operand.isdigit() for operand in operands]) or self.allow_digits:
-            return filter_clause
-
-    def value_to_string(self, filter_value, admin):
-        return filter_value
-
-class DecimalFilter(FieldFilter):
-    
-    name = 'decimal_filter'
-    python_type = (float, decimal.Decimal)
-    operators = Operator.numerical_operators()
-
-    def __init__(self, attribute, where=None, key=None, verbose_name=None, **field_attributes):
-        super().__init__(attribute, where, key, verbose_name, **field_attributes)
-        self.precision = field_attributes.get('precision')
-
-    def get_type_clause(self, field_attributes, operator, *operands):
-        try:
-            float_operands = [field_attributes.get('from_string', utils.float_from_string)(operand) for operand in operands]
-            precision = self.attribute.type.precision
-            if isinstance(precision, (tuple)):
-                precision = precision[1]
-            delta = 0.1**( precision or 0 )
-
-            if operator == Operator.eq and float_operands[0] is not None:
-                return sql.and_(self.attribute>=float_operands[0]-delta, self.attribute<=float_operands[0]+delta)
-
-            if operator == Operator.ne and float_operands[0] is not None:
-                return sql.or_(self.attribute<float_operands[0]-delta, self.attribute>float_operands[0]+delta) 
-
-            elif operator in (Operator.lt, Operator.le) and float_operands[0] is not None:
-                return super().get_type_clause(field_attributes, operator, float_operands[0]-delta)
-
-            elif operator in (Operator.gt, Operator.ge) and float_operands[0] is not None:
-                return super().get_type_clause(field_attributes, operator, float_operands[0]+delta)
-
-            elif operator == Operator.between and None not in (float_operands[0], float_operands[1]):
-                return super().get_type_clause(field_attributes, operator, float_operands[0]-delta, float_operands[1]+delta)
-
-        except utils.ParsingError:
-            pass
-    
-    def value_to_string(self, value, admin):
-        admin_field_attributes = admin.get_field_attributes(self.attribute.key).items()
-        field_attributes = {h:copy.copy(v) for h,v in admin_field_attributes}
-        field_attributes['suffix'] = None
-        delegate = field_attributes.get('delegate')
-        model_context = FieldActionModelContext()
-        model_context.admin = admin
-        model_context.value = value
-        model_context.field_attributes = field_attributes
-        standard_item = delegate.get_standard_item(locale(), model_context)
-        value_str = standard_item.data(PreviewRole)
-        return value_str
-        
-class TimeFilter(FieldFilter):
-    
-    name = 'time_filter'
-    python_type = datetime.time
-    operators = Operator.numerical_operators()
-
-    def get_type_clause(self, field_attributes, operator, *operands):
-        try:
-            return super().get_type_clause(field_attributes, operator, *[field_attributes.get('from_string', utils.time_from_string)(operand) for operand in operands])
-        except utils.ParsingError:
-            pass
-
-    def value_to_string(self, value, admin):
-        field_attributes = admin.get_field_attributes(self.attribute.key)
-        delegate = field_attributes.get('delegate')
-        model_context = FieldActionModelContext()
-        model_context.admin = admin
-        model_context.value = value
-        model_context.field_attributes = field_attributes
-        standard_item = delegate.get_standard_item(locale(), model_context)
-        return standard_item.data(PreviewRole)
-
-class DateFilter(FieldFilter):
-
-    name = 'date_filter'
-    python_type = datetime.date
-    operators = Operator.numerical_operators()
-
-    def get_type_clause(self, field_attributes, operator, *operands):
-        try:
-            return super().get_type_clause(field_attributes, operator, *[field_attributes.get('from_string', utils.date_from_string)(operand) for operand in operands])
-        except utils.ParsingError:
-            pass
-    
-    def value_to_string(self, value, admin):
-        field_attributes = admin.get_field_attributes(self.attribute.key)
-        delegate = field_attributes.get('delegate')
-        model_context = FieldActionModelContext()
-        model_context.admin = admin
-        model_context.value = value
-        model_context.field_attributes = field_attributes
-        standard_item = delegate.get_standard_item(locale(), model_context)
-        return standard_item.data(PreviewRole)
-    
-class IntFilter(DecimalFilter):
-
-    name = 'int_filter'
-    python_type = (int, *DecimalFilter.python_type)
-
-    def get_type_clause(self, field_attributes, operator, *operands):
-        try:
-            return super(DecimalFilter, self).get_type_clause(field_attributes, operator, *[field_attributes.get('from_string', utils.int_from_string)(operand) for operand in operands])
-        except utils.ParsingError:
-            pass
-
-    def value_to_string(self, value, admin):
-        field_attributes = admin.get_field_attributes(self.attribute.key)
-        delegate = field_attributes.get('delegate')
-        to_string = field_attributes.get('to_string')
-        model_context = FieldActionModelContext()
-        model_context.admin = admin
-        model_context.value = value
-        model_context.field_attributes = field_attributes
-        standard_item = delegate.get_standard_item(locale(), model_context)
-        return to_string(standard_item.data(Qt.ItemDataRole.EditRole))
-
-class BoolFilter(FieldFilter):
-
-    name = 'bool_filter'
-    python_type = bool
-    operators = (Operator.eq,)
-
-    def get_type_clause(self, field_attributes, operator, *operands):
-        try:
-            return super().get_type_clause(field_attributes, operator, *[field_attributes.get('from_string', utils.bool_from_string)(operand) for operand in operands])
-        except utils.ParsingError:
-            pass
-
-    def value_to_string(self, value, admin):
-        field_attributes = admin.get_field_attributes(self.attribute.key)
-        delegate = field_attributes.get('delegate')
-        to_string = field_attributes.get('to_string')
-        model_context = FieldActionModelContext()
-        model_context.admin = admin
-        model_context.value = value
-        model_context.field_attributes = field_attributes
-        standard_item = delegate.get_standard_item(locale(), model_context)
-        return to_string(standard_item.data(Qt.ItemDataRole.EditRole))
-<<<<<<< HEAD
-    
-=======
-
-class ChoicesFilter(FieldFilter):
-
-    name = 'choices_filter'
-    python_type = str
-    operators = (Operator.eq, Operator.ne)
-
-    def __init__(self, attribute, where=None, key=None, verbose_name=None, **field_attributes):
-        self.python_type = self.get_attribute_python_type(attribute)
-        super().__init__(attribute, where, key, verbose_name)
-        self.choices = field_attributes.get('choices')
-
-    def value_to_string(self, filter_value, admin):
-        return filter_value
-
-class MonthsFilter(IntFilter):
-
-    name = 'months_filter'
-
-class Many2OneFilter(IntFilter):
-    """
-    Specialized IntFilter strategy that expects a many2one relationship attribute from which the
-    local foreign key attribute is used to instantiate this strategy with.
-    """
-
-    name = 'many2one_filter'
-    python_type = int
-    operators = (Operator.in_, Operator.is_empty, Operator.is_not_empty)
-
-    def __init__(self, attribute, where=None, key=None, verbose_name=None, **field_attributes):
-        assert isinstance(attribute, orm.attributes.InstrumentedAttribute) and \
-               isinstance(attribute.prop, orm.RelationshipProperty) and \
-               attribute.prop.direction == orm.interfaces.MANYTOONE, self.AssertionMessage.no_many2one_relationship_attribute.value
-        assert len(attribute.prop.local_columns) == 1
-        entity_mapper = orm.class_mapper(attribute.class_)
-        foreign_key_col = list(attribute.prop.local_columns)[0]
-        foreign_key_attribute = entity_mapper.get_property_by_column(foreign_key_col).class_attribute
-        super().__init__(foreign_key_attribute, where=where, key=(key or attribute.key), verbose_name=(verbose_name or field_attributes.get('name')), **field_attributes)
-        self.entity = attribute.prop.entity.entity
-        self.admin = field_attributes.get('admin')
-
->>>>>>> eda3d5a9
-class SearchFilter(Action, AbstractModelFilter):
-
-    render_hint = RenderHint.SEARCH_BUTTON
-    name = 'search_filter'
-
-    #shortcut = QtGui.QShortcut(QtGui.QKeySequence(QtGui.QKeySequence.StandardKey.Find),
-                               #self)
-
-    def get_state(self, model_context):
-        state = Action.get_state(self, model_context)
-        return state
-
-    def decorate_query(self, query, text):
-        if (text is None) or (len(text.strip())==0):
-            return query
-        return self.admin.decorate_search_query(query, text)
-
-    def gui_run(self, gui_context):
-        # overload the action gui run to avoid a progress dialog
-        # popping up while searching
-        super(SearchFilter, self).gui_run(gui_context)
-
-    def model_run(self, model_context, mode):
-        from camelot.view import action_steps
-        # dirty : action requires admin as argument
-        self.admin = model_context.admin
-        value = mode
-        if (value is not None) and len(value) == 0:
-            value = None
-        yield action_steps.SetFilter(self, value)
-
-search_filter = SearchFilter()
+#  ============================================================================
+#
+#  Copyright (C) 2007-2016 Conceptive Engineering bvba.
+#  www.conceptive.be / info@conceptive.be
+#
+#  Redistribution and use in source and binary forms, with or without
+#  modification, are permitted provided that the following conditions are met:
+#      * Redistributions of source code must retain the above copyright
+#        notice, this list of conditions and the following disclaimer.
+#      * Redistributions in binary form must reproduce the above copyright
+#        notice, this list of conditions and the following disclaimer in the
+#        documentation and/or other materials provided with the distribution.
+#      * Neither the name of Conceptive Engineering nor the
+#        names of its contributors may be used to endorse or promote products
+#        derived from this software without specific prior written permission.
+#  
+#  THIS SOFTWARE IS PROVIDED BY THE COPYRIGHT HOLDERS AND CONTRIBUTORS "AS IS" AND
+#  ANY EXPRESS OR IMPLIED WARRANTIES, INCLUDING, BUT NOT LIMITED TO, THE IMPLIED
+#  WARRANTIES OF MERCHANTABILITY AND FITNESS FOR A PARTICULAR PURPOSE ARE
+#  DISCLAIMED. IN NO EVENT SHALL <COPYRIGHT HOLDER> BE LIABLE FOR ANY
+#  DIRECT, INDIRECT, INCIDENTAL, SPECIAL, EXEMPLARY, OR CONSEQUENTIAL DAMAGES
+#  (INCLUDING, BUT NOT LIMITED TO, PROCUREMENT OF SUBSTITUTE GOODS OR SERVICES;
+#  LOSS OF USE, DATA, OR PROFITS; OR BUSINESS INTERRUPTION) HOWEVER CAUSED AND
+#  ON ANY THEORY OF LIABILITY, WHETHER IN CONTRACT, STRICT LIABILITY, OR TORT
+#  (INCLUDING NEGLIGENCE OR OTHERWISE) ARISING IN ANY WAY OUT OF THE USE OF THIS
+#  SOFTWARE, EVEN IF ADVISED OF THE POSSIBILITY OF SUCH DAMAGE.
+#
+#  ============================================================================
+
+"""
+Actions to filter table views
+"""
+import collections
+import copy
+import datetime
+import decimal
+import enum
+import operator
+
+from camelot.core.orm import Entity
+from camelot.core.sql import ilike_op, in_op, is_none, is_not_none
+from camelot.view import utils
+
+from dataclasses import dataclass
+
+from sqlalchemy import orm, sql
+from sqlalchemy.sql.operators import between_op
+
+from ...core.utils import ugettext, ugettext_lazy as _
+from ...core.item_model import PreviewRole
+from ...core.item_model.proxy import AbstractModelFilter
+from ...core.qt import Qt
+from ...view.utils import locale
+
+from .base import Action, Mode, RenderHint
+from .field_action import FieldActionModelContext
+
+@dataclass
+class FilterMode(Mode):
+
+    checked: bool = False
+
+    def __init__(self, value, verbose_name, checked=False):
+        super(FilterMode, self).__init__(name=value, verbose_name=verbose_name)
+        self.checked = checked
+
+    def decorate_query(self, query, value):
+        return self.decorator(query, value)
+
+# This used to be:
+#
+#     class All(object):
+#         pass
+#
+# It has been replaced by All = '__all' to allow serialization
+#
+All = '__all'
+
+class Filter(Action):
+    """Base class for filters"""
+
+    name = 'filter'
+
+    def __init__(self, attribute, default=All, verbose_name=None):
+        """
+        :param attribute: the attribute on which to filter, this attribute
+            may contain dots to indicate relationships that need to be followed, 
+            eg.  'person.name'
+
+        :param default: the default value to filter on when the view opens,
+            defaults to showing all records.
+        
+        :param verbose_name: the name of the filter as shown to the user, defaults
+            to the name of the field on which to filter.
+        """
+        self.attribute = attribute
+        self.default = default
+        self.verbose_name = verbose_name
+        self.exclusive = True
+        self.joins = None
+        self.column = None
+        self.attributes = None
+        self.filter_names = []
+
+    def get_name(self):
+        return '{}_{}'.format(self.name, self.attribute)
+
+    def gui_run(self, gui_context, value):
+        model = gui_context.item_view.model()
+        if model is not None:
+            model.set_filter(self, value)
+
+    def decorate_query(self, query, values):
+        if All in values:
+            return query
+        if self.joins:
+            query = query.join(*self.joins)
+        if 'precision' in self.attributes:
+            delta = pow( 10,  -1*self.attributes['precision'])
+            for value in values:
+                query = query.filter(sql.and_(self.column < value+delta,
+                                              self.column > value-delta))
+        else:
+            not_none_values = [v for v in values if v is not None]
+            if len(not_none_values):
+                where_clause = self.column.in_(not_none_values)
+            else:
+                where_clause = False
+            if None in values:
+                where_clause = sql.or_(where_clause,
+                                       self.column==None)
+            query = query.filter(where_clause)
+        return query
+
+    def get_state(self, model_context):
+        """
+        :return:  a :class:`filter_data` object
+        """
+        state = super(Filter, self).get_state(model_context)
+        session = model_context.session
+        entity = model_context.admin.entity
+
+        if self.joins is None:
+            self.joins = []
+            related_admin = model_context.admin
+            for field_name in self.attribute.split('.'):
+                attributes = related_admin.get_field_attributes(field_name)
+                self.filter_names.append(attributes['name'])
+                # @todo: if the filter is not on an attribute of the relation, but on 
+                # the relation itselves
+                if 'target' in attributes:
+                    self.joins.append(getattr(related_admin.entity, field_name))
+                    related_admin = attributes['admin']
+            self.column = getattr(related_admin.entity, field_name)
+            self.attributes = attributes
+        
+        query = session.query(self.column).select_from(entity).join(*self.joins)
+        query = query.distinct()
+
+        modes = list()
+
+        for value in query:
+            if 'to_string' in self.attributes:
+                verbose_name = self.attributes['to_string'](value[0])
+            else:
+                verbose_name = value[0]
+            if self.attributes.get('translate_content', False):
+                verbose_name = ugettext(verbose_name)
+            mode = FilterMode(value=value[0],
+                              verbose_name=verbose_name,
+                              checked=((value[0]==self.default) or (self.exclusive==False)))
+        
+            # option_name name can be of type ugettext_lazy, convert it to unicode
+            # to make it sortable
+            modes.append(mode)
+
+        state.verbose_name = self.verbose_name or self.filter_names[0]
+        # sort outside the query to sort on the verbose name of the value
+        modes.sort(key=lambda state:state.verbose_name)
+        # put all mode first, no mater of its verbose name
+        if self.exclusive:
+            all_mode = FilterMode(value=All,
+                                  verbose_name=ugettext('All'),
+                                  checked=(self.default==All))
+            modes.insert(0, all_mode)
+        else:
+            #if attributes.get('nullable', True):
+            none_mode = FilterMode(value=None,
+                                   verbose_name=ugettext('None'),
+                                   checked=True)
+            modes.append(none_mode)
+        state.modes = modes
+        return state
+
+class GroupBoxFilter(Filter):
+    """Filter where the items are displayed in a QGroupBox"""
+
+    render_hint = RenderHint.EXCLUSIVE_GROUP_BOX
+    name = 'group_box_filter'
+
+    def __init__(self, attribute, default=All, verbose_name=None, exclusive=True):
+        super().__init__(attribute, default, verbose_name)
+        self.exclusive = exclusive
+        self.render_hint = RenderHint.EXCLUSIVE_GROUP_BOX if exclusive else RenderHint.NON_EXCLUSIVE_GROUP_BOX
+
+class ComboBoxFilter(Filter):
+    """Filter where the items are displayed in a QComboBox"""
+
+    render_hint = RenderHint.COMBO_BOX
+    name = 'combo_box_filter'
+
+arity = collections.namedtuple('arity', ('minimum', 'maximum'))
+
+class Arity(enum.Enum):
+    """
+    Enum that represents the arity (e.g. number of arguments or operands) of a certain operation or function.
+    To support operations with a varying arity that accept a variable number of arguments, the arity values
+    are composed of a minimum and a maximum arity, with None representing a varyable value.
+    """
+
+    # Never applicable in its current sole use with filter strategies, where always
+    # at least 1 operand is defined in the form of the filtered attribute.
+    # But it may become for future application.
+    #nullary = arity(0, 0)
+
+    unary =    arity(1, 1)
+    binary =   arity(2, 2)
+    ternary =  arity(3, 3)
+    multiary = arity(2, None)
+
+    @property
+    def minimum(self):
+        return self._value_.minimum
+
+    @property
+    def maximum(self):
+        return self._value_.maximum
+
+filter_operator = collections.namedtuple(
+    'filter_operator',
+    ('operator', 'arity', 'verbose_name', 'prefix', 'infix', 'pre_condition'))
+
+class Operator(enum.Enum):
+    """
+    Enum that keeps track of the operator functions that are available for filtering,
+    together with some related information like
+      * arity : the number of operands the operator takes.
+      * verbose name : short verbose description of the operator to display in the GUI.
+      * prefix : custom verbose prefix to display between the 1st operand (filtered attribute) and 2nd operand (1st filter value). Defaults to the verbose_name.
+      * infix : In case of a ternary operator (arity 3), an optional verbose infix part to display between the 2nd and 3rd operand (1st and 2nd filter value).
+      * pre_condition : an optional additional unary condition that should be met for the operator to apply or pre-filter for optimalization. E.g. the is not None check.
+    """
+    #name                         operator      arity            verbose_name           prefix   infix   pre_condition
+    eq =           filter_operator(operator.eq, Arity.binary,   _('='),                 None,    None,   is_not_none)
+    ne =           filter_operator(operator.ne, Arity.binary,   _('!='),                None,    None,   is_not_none)
+    lt =           filter_operator(operator.lt, Arity.binary,   _('<'),                 None,    None,   is_not_none)
+    le =           filter_operator(operator.le, Arity.binary,   _('<='),                None,    None,   is_not_none)
+    gt =           filter_operator(operator.gt, Arity.binary,   _('>'),                 None,    None,   is_not_none)
+    ge =           filter_operator(operator.ge, Arity.binary,   _('>='),                None,    None,   is_not_none)
+    like =         filter_operator(ilike_op,    Arity.binary,   _('like'),              None,    None,   is_not_none)
+    between =      filter_operator(between_op,  Arity.ternary,  _('between'),           None,  _('and'), is_not_none)
+    is_empty =     filter_operator(is_none,     Arity.unary,    _('is not filled out'), None,    None,   None)
+    is_not_empty = filter_operator(is_not_none, Arity.unary,    _('is filled out'),     None,    None,   None)
+    in_ =          filter_operator(in_op,       Arity.multiary, _('selection'),         None,    None,   is_not_none)
+
+    @property
+    def operator(self):
+        return self._value_.operator
+
+    @property
+    def arity(self):
+        return self._value_.arity
+
+    @property
+    def verbose_name(self):
+        return self._value_.verbose_name
+
+    @property
+    def prefix(self):
+        return self._value_.prefix or self.verbose_name
+
+    @property
+    def infix(self):
+        return self._value_.infix
+
+    @property
+    def pre_condition(self):
+        return self._value_.pre_condition
+
+    @classmethod
+    def numerical_operators(cls):
+        return (cls.eq, cls.ne, cls.lt, cls.le, cls.gt, cls.ge, cls.between, cls.is_empty, cls.is_not_empty)
+
+    @classmethod
+    def text_operators(cls):
+        return (cls.eq, cls.ne, cls.like, cls.is_empty, cls.is_not_empty)
+
+class AbstractFilterStrategy(object):
+    """
+    Abstract interface for defining filter clauses as part of an entity admin's query.
+    :attribute name: string that uniquely identifies this filter strategy class.
+    :attribute operators: complete list of operators that are available for this filter strategy class.
+    :attribute search_operator: The operator that this strategy will use when constructing a filter clause
+                                meant for searching based on a search text. By default the `Operator.eq` is used.
+    """
+
+    name = None    
+    operators = []
+    search_operator = Operator.eq
+
+    class AssertionMessage(enum.Enum):
+
+        no_queryable_attribute =     'The given attribute is not a valid QueryableAttribute'
+        python_type_mismatch =       'The python_type of the given attribute does not match the python_type of this filter strategy'
+        nr_operands_arity_mismatch = 'The provided number of operands ({}) does not correspond with the arity of the given operator, which expects min {} and max {} operands.'
+        no_many2one_relationship_attribute = 'The given attribute is not a valid RelationshipProperty attribute'
+
+    @classmethod
+    def assert_operands(cls, operator, *operands):
+        min_operands = operator.arity.minimum - 1
+        max_operands = operator.arity.maximum - 1 if operator.arity.maximum is not None else len(operands)
+        assert min_operands <= len(operands) <= max_operands, cls.AssertionMessage.nr_operands_arity_mismatch.value.format(len(operands), min_operands, max_operands)
+
+    def __init__(self, key, where=None, verbose_name=None):
+        """
+        :param key: String that identifies this filter strategy instance within the context of an admin/entity.
+        :param where: an optional additional condition that should be met for the filter clause to apply.
+        :param verbose_name: Optional verbose name to override the default verbose name behaviour based on this strategy's key.
+        """
+        assert isinstance(key, str)
+        self._key = key
+        self.where = where
+        self._verbose_name = verbose_name
+
+    def get_clause(self, admin, session, operator, *operands):
+        """
+        Construct a filter clause for the given filter operator and operands, within the given admin and session.
+        :param admin: The entity admin that will use the resulting search clause as part of its search query.
+        :param session: The session in which the search query takes place.
+        :param operator: a `camelot.admin.action.list_filter.Operator` instance that defines which operator to use in the column based expression(s) of the resulting filter clause.
+        :param operands: the filter values that are used as the operands for the given operator to filter by.
+        """
+        raise NotImplementedError
+
+    def get_search_clause(self, text, admin, session):
+        """
+        Return a search filter clause for the given search text, within the given admin and session.
+        This method is a shortcut for and equivalent to using the get_clause method with this strategy's search operator.
+        :param admin: The entity admin that will use the resulting search clause as part of its search query.
+        :param session: The session in which the search query takes place.
+        """
+        return self.get_clause(admin, session, self.search_operator, text)
+
+    def value_to_string(self, filter_value, admin):
+        """
+        Turn the given filter value into its corresponding string representation applicable for this filter strategy, based on the given admin.
+        """
+        raise NotImplementedError
+
+    def get_operators(self):
+        """
+        Return the the list of operators that are available for this filter strategy instance.
+        By default, this returns the ´operators´ class attribute, but this may be customized on an filter strategy instance basis.
+        """
+        return self.operators
+
+    @property
+    def key(self):
+        return self._key
+    
+    def get_verbose_name(self):
+        if self._verbose_name is not None:
+            return self._verbose_name
+        return ugettext(self.key.replace(u'_', u' ').capitalize())
+
+class FieldFilter(AbstractFilterStrategy):
+    """
+    Abstract interface for defining a column-based filter clause on a queryable attribute of an entity, as part of that entity admin's query.
+    Implementations of this interface should define it's python type, which will be asserted to match with that of the set attribute.
+    :attribute nullable: flag that indicates whether this strategy's field attribute is nullable or not, which influences which operators may or may not be applicable
+    """
+
+    attribute = None
+
+    def __init__(self, attribute, where=None, key=None, verbose_name=None, **field_attributes):
+        """
+        :param attribute: a queryable attribute for which this field filter should be applied. It's key will be used as this field filter's key.
+        :param key: Optional string to use as this strategy's key. By default the attribute's key will be used.
+        """
+        self.assert_valid_attribute(attribute)
+        key = key or attribute.key
+        super().__init__(key, where, verbose_name)
+        self.attribute = attribute
+        nullable = field_attributes.get('nullable')
+        self.nullable = nullable if isinstance(nullable, bool) else True
+
+    @classmethod
+    def get_attribute_python_type(cls, attribute):
+        assert isinstance(attribute, orm.attributes.QueryableAttribute), cls.AssertionMessage.no_queryable_attribute.value
+        if isinstance(attribute, orm.attributes.InstrumentedAttribute):
+            if isinstance(attribute.prop, orm.RelationshipProperty):
+                python_type = Entity
+            else:
+                python_type = attribute.type.python_type
+        else:
+            expression =  attribute.expression
+            if isinstance(expression, sql.selectable.Select):
+                expression = expression.as_scalar()
+            python_type = expression.type.python_type
+        return python_type
+
+    def assert_valid_attribute(self, attribute):
+        python_type = self.get_attribute_python_type(attribute)
+        assert issubclass(python_type, self.python_type), self.AssertionMessage.python_type_mismatch.value
+
+    def get_operators(self):
+        operators = super().get_operators()
+        if not self.nullable:
+            return [op for op in operators if op not in (Operator.is_empty, Operator.is_not_empty)]
+        return operators
+
+    def get_clause(self, admin, session, operator, *operands):
+        """
+        Construct a filter clause for the given filter operator and operands, within the given admin and session.
+        The resulting clause will consists of this strategy's field type clause,
+        expanded with a condition on the attribute being set (None check) and the optionally set where conditions.
+        :raises: An AssertionError in case number of provided operands does not correspond with the arity of the given operator.
+        """
+        self.assert_operands(operator, *operands)
+        field_attributes = admin.get_field_attributes(self.attribute.key)
+        filter_clause = self.get_type_clause(field_attributes, operator, *operands)
+        if filter_clause is not None:
+            where_conditions = []
+            if operator.pre_condition is not None:
+                where_conditions.append(operator.pre_condition(self.attribute))
+            if self.where is not None:
+                where_conditions.append(self.where)
+            if where_conditions:
+                return sql.and_(*where_conditions, filter_clause)
+            return filter_clause
+
+    def get_type_clause(self, field_attributes, operator, *operands):
+        """
+        Return a column-based expression filter clause on this filter strategy's attribute with the given filter operator and operands.
+        :param field_attributes: The field attributes for this filter strategy's attribute on the entity admin
+                                 that will use the resulting clause as part of its query.
+        :param operands: the filter values that are used as the operands for the given operator to filter by.
+        """
+        return operator.operator(self.attribute, *operands)
+
+class RelatedFilter(AbstractFilterStrategy):
+    """
+    Filter strategy for defining a filter clause as part of an entity admin's query on fields of one of its related entities.
+    """
+
+    name = 'related_filter'
+
+    def __init__(self, *field_filters, joins, where=None, key=None, verbose_name=None):
+        """
+        :param field_filters: field filter strategies for the fields on which this related filter should apply.
+        :param joins: join definition between the entity on which the query this related filter is part of takes place,
+                      and the related entity of the given field filters.
+        :param key: Optional string to use as this strategy's key. By default the key of this related filter's first field filter will be used.
+        """
+        assert isinstance(joins, list) and len(joins) > 0
+        for field_search in field_filters:
+            assert isinstance(field_search, FieldFilter)
+        key = key or field_filters[0].key
+        super().__init__(key, where, verbose_name)
+        self.field_filters = field_filters
+        self.joins = joins
+
+    def get_clause(self, admin, session, operator, *operands):
+        """
+        Construct a filter clause for the given filter operator and value, within the given admin and session.
+        The resulting clause will consists of a check on the admin's entity's id being present in a related subquery.
+        That subquery will use the this strategy's joins to join the entity with the related entity on which the set field filters are defined.
+        The subquery is composed based on this related filter strategy's joins and where condition.
+        :raises: An AssertionError in case number of provided operands does not correspond with the arity of the given operator.
+        """
+        self.assert_operands(operator, *operands)
+        related_query = session.query(admin.entity.id)
+
+        for join in self.joins:
+            related_query = related_query.join(join)
+
+        if self.where is not None:
+            related_query.filter(self.where)
+
+        field_filter_clauses = []
+        for field_filter in self.field_filters:
+            related_admin = admin.get_related_admin(field_filter.attribute.class_)
+            field_filter_clause = field_filter.get_clause(related_admin, session, operator, *operands)
+            if field_filter_clause is not None:
+                field_filter_clauses.append(field_filter_clause)
+                
+        if field_filter_clauses:
+            related_query = related_query.filter(sql.or_(*field_filter_clauses))
+            related_query = related_query.subquery()
+            filter_clause = admin.entity.id.in_(related_query)
+            return filter_clause
+    
+    def value_to_string(self, filter_value, admin):
+        for field_filter in self.field_filters:
+            related_admin = admin.get_related_admin(field_filter.attribute.class_)
+            return field_filter.value_to_string(filter_value, related_admin)
+
+class NoFilter(FieldFilter):
+
+    name = 'no_filter'
+
+    def __init__(self, attribute, **kwargs):
+        super().__init__(attribute, key=str(attribute), **kwargs)
+
+    @classmethod
+    def assert_valid_attribute(cls, attribute):
+        pass
+
+    def get_clause(self, admin, session, operator, *operands):
+        return None
+
+    def value_to_string(self, filter_value, admin):
+        return filter_value
+
+    def get_verbose_name(self):
+        return None
+
+class StringFilter(FieldFilter):
+
+    name = 'string_filter'
+    python_type = str
+    operators = Operator.text_operators()
+    search_operator = Operator.like
+
+    # Flag that configures whether this string search strategy should be performed when the search text only contains digits.
+    allow_digits = True
+
+    def __init__(self, attribute, allow_digits=True, where=None, key=None, verbose_name=None, **kwargs):
+        super().__init__(attribute, where, key, verbose_name, **kwargs)
+        self.allow_digits = allow_digits
+
+    def get_type_clause(self, field_attributes, operator, *operands):
+        filter_clause = super().get_type_clause(field_attributes, operator, *operands)
+        if operator == Operator.is_empty:
+            return sql.or_(super().get_type_clause(field_attributes, Operator.eq, ''), filter_clause)
+        elif operator == Operator.is_not_empty:
+            return sql.and_(super().get_type_clause(field_attributes, Operator.ne, ''), filter_clause)
+        elif not all([operand.isdigit() for operand in operands]) or self.allow_digits:
+            return filter_clause
+
+    def value_to_string(self, filter_value, admin):
+        return filter_value
+
+class DecimalFilter(FieldFilter):
+    
+    name = 'decimal_filter'
+    python_type = (float, decimal.Decimal)
+    operators = Operator.numerical_operators()
+
+    def __init__(self, attribute, where=None, key=None, verbose_name=None, **field_attributes):
+        super().__init__(attribute, where, key, verbose_name, **field_attributes)
+        self.precision = field_attributes.get('precision')
+
+    def get_type_clause(self, field_attributes, operator, *operands):
+        try:
+            float_operands = [field_attributes.get('from_string', utils.float_from_string)(operand) for operand in operands]
+            precision = self.attribute.type.precision
+            if isinstance(precision, (tuple)):
+                precision = precision[1]
+            delta = 0.1**( precision or 0 )
+
+            if operator == Operator.eq and float_operands[0] is not None:
+                return sql.and_(self.attribute>=float_operands[0]-delta, self.attribute<=float_operands[0]+delta)
+
+            if operator == Operator.ne and float_operands[0] is not None:
+                return sql.or_(self.attribute<float_operands[0]-delta, self.attribute>float_operands[0]+delta) 
+
+            elif operator in (Operator.lt, Operator.le) and float_operands[0] is not None:
+                return super().get_type_clause(field_attributes, operator, float_operands[0]-delta)
+
+            elif operator in (Operator.gt, Operator.ge) and float_operands[0] is not None:
+                return super().get_type_clause(field_attributes, operator, float_operands[0]+delta)
+
+            elif operator == Operator.between and None not in (float_operands[0], float_operands[1]):
+                return super().get_type_clause(field_attributes, operator, float_operands[0]-delta, float_operands[1]+delta)
+
+        except utils.ParsingError:
+            pass
+    
+    def value_to_string(self, value, admin):
+        admin_field_attributes = admin.get_field_attributes(self.attribute.key).items()
+        field_attributes = {h:copy.copy(v) for h,v in admin_field_attributes}
+        field_attributes['suffix'] = None
+        delegate = field_attributes.get('delegate')
+        model_context = FieldActionModelContext()
+        model_context.admin = admin
+        model_context.value = value
+        model_context.field_attributes = field_attributes
+        standard_item = delegate.get_standard_item(locale(), model_context)
+        value_str = standard_item.data(PreviewRole)
+        return value_str
+        
+class TimeFilter(FieldFilter):
+    
+    name = 'time_filter'
+    python_type = datetime.time
+    operators = Operator.numerical_operators()
+
+    def get_type_clause(self, field_attributes, operator, *operands):
+        try:
+            return super().get_type_clause(field_attributes, operator, *[field_attributes.get('from_string', utils.time_from_string)(operand) for operand in operands])
+        except utils.ParsingError:
+            pass
+
+    def value_to_string(self, value, admin):
+        field_attributes = admin.get_field_attributes(self.attribute.key)
+        delegate = field_attributes.get('delegate')
+        model_context = FieldActionModelContext()
+        model_context.admin = admin
+        model_context.value = value
+        model_context.field_attributes = field_attributes
+        standard_item = delegate.get_standard_item(locale(), model_context)
+        return standard_item.data(PreviewRole)
+
+class DateFilter(FieldFilter):
+
+    name = 'date_filter'
+    python_type = datetime.date
+    operators = Operator.numerical_operators()
+
+    def get_type_clause(self, field_attributes, operator, *operands):
+        try:
+            return super().get_type_clause(field_attributes, operator, *[field_attributes.get('from_string', utils.date_from_string)(operand) for operand in operands])
+        except utils.ParsingError:
+            pass
+    
+    def value_to_string(self, value, admin):
+        field_attributes = admin.get_field_attributes(self.attribute.key)
+        delegate = field_attributes.get('delegate')
+        model_context = FieldActionModelContext()
+        model_context.admin = admin
+        model_context.value = value
+        model_context.field_attributes = field_attributes
+        standard_item = delegate.get_standard_item(locale(), model_context)
+        return standard_item.data(PreviewRole)
+    
+class IntFilter(DecimalFilter):
+
+    name = 'int_filter'
+    python_type = (int, *DecimalFilter.python_type)
+
+    def get_type_clause(self, field_attributes, operator, *operands):
+        try:
+            return super(DecimalFilter, self).get_type_clause(field_attributes, operator, *[field_attributes.get('from_string', utils.int_from_string)(operand) for operand in operands])
+        except utils.ParsingError:
+            pass
+
+    def value_to_string(self, value, admin):
+        field_attributes = admin.get_field_attributes(self.attribute.key)
+        delegate = field_attributes.get('delegate')
+        to_string = field_attributes.get('to_string')
+        model_context = FieldActionModelContext()
+        model_context.admin = admin
+        model_context.value = value
+        model_context.field_attributes = field_attributes
+        standard_item = delegate.get_standard_item(locale(), model_context)
+        return to_string(standard_item.data(Qt.ItemDataRole.EditRole))
+
+class BoolFilter(FieldFilter):
+
+    name = 'bool_filter'
+    python_type = bool
+    operators = (Operator.eq,)
+
+    def get_type_clause(self, field_attributes, operator, *operands):
+        try:
+            return super().get_type_clause(field_attributes, operator, *[field_attributes.get('from_string', utils.bool_from_string)(operand) for operand in operands])
+        except utils.ParsingError:
+            pass
+
+    def value_to_string(self, value, admin):
+        field_attributes = admin.get_field_attributes(self.attribute.key)
+        delegate = field_attributes.get('delegate')
+        to_string = field_attributes.get('to_string')
+        model_context = FieldActionModelContext()
+        model_context.admin = admin
+        model_context.value = value
+        model_context.field_attributes = field_attributes
+        standard_item = delegate.get_standard_item(locale(), model_context)
+        return to_string(standard_item.data(Qt.ItemDataRole.EditRole))
+    
+class ChoicesFilter(FieldFilter):
+
+    name = 'choices_filter'
+    python_type = str
+    operators = (Operator.eq, Operator.ne)
+
+    def __init__(self, attribute, where=None, key=None, verbose_name=None, **field_attributes):
+        self.python_type = self.get_attribute_python_type(attribute)
+        super().__init__(attribute, where, key, verbose_name)
+        self.choices = field_attributes.get('choices')
+
+    def value_to_string(self, filter_value, admin):
+        return filter_value
+
+class MonthsFilter(IntFilter):
+
+    name = 'months_filter'
+
+class Many2OneFilter(IntFilter):
+    """
+    Specialized IntFilter strategy that expects a many2one relationship attribute from which the
+    local foreign key attribute is used to instantiate this strategy with.
+    """
+
+    name = 'many2one_filter'
+    python_type = int
+    operators = (Operator.in_, Operator.is_empty, Operator.is_not_empty)
+
+    def __init__(self, attribute, where=None, key=None, verbose_name=None, **field_attributes):
+        assert isinstance(attribute, orm.attributes.InstrumentedAttribute) and \
+               isinstance(attribute.prop, orm.RelationshipProperty) and \
+               attribute.prop.direction == orm.interfaces.MANYTOONE, self.AssertionMessage.no_many2one_relationship_attribute.value
+        assert len(attribute.prop.local_columns) == 1
+        entity_mapper = orm.class_mapper(attribute.class_)
+        foreign_key_col = list(attribute.prop.local_columns)[0]
+        foreign_key_attribute = entity_mapper.get_property_by_column(foreign_key_col).class_attribute
+        super().__init__(foreign_key_attribute, where=where, key=(key or attribute.key), verbose_name=(verbose_name or field_attributes.get('name')), **field_attributes)
+        self.entity = attribute.prop.entity.entity
+        self.admin = field_attributes.get('admin')
+
+class SearchFilter(Action, AbstractModelFilter):
+
+    render_hint = RenderHint.SEARCH_BUTTON
+    name = 'search_filter'
+
+    #shortcut = QtGui.QShortcut(QtGui.QKeySequence(QtGui.QKeySequence.StandardKey.Find),
+                               #self)
+
+    def get_state(self, model_context):
+        state = Action.get_state(self, model_context)
+        return state
+
+    def decorate_query(self, query, text):
+        if (text is None) or (len(text.strip())==0):
+            return query
+        return self.admin.decorate_search_query(query, text)
+
+    def gui_run(self, gui_context):
+        # overload the action gui run to avoid a progress dialog
+        # popping up while searching
+        super(SearchFilter, self).gui_run(gui_context)
+
+    def model_run(self, model_context, mode):
+        from camelot.view import action_steps
+        # dirty : action requires admin as argument
+        self.admin = model_context.admin
+        value = mode
+        if (value is not None) and len(value) == 0:
+            value = None
+        yield action_steps.SetFilter(self, value)
+
+search_filter = SearchFilter()