#  ============================================================================
#
#  Copyright (C) 2007-2016 Conceptive Engineering bvba.
#  www.conceptive.be / info@conceptive.be
#
#  Redistribution and use in source and binary forms, with or without
#  modification, are permitted provided that the following conditions are met:
#      * Redistributions of source code must retain the above copyright
#        notice, this list of conditions and the following disclaimer.
#      * Redistributions in binary form must reproduce the above copyright
#        notice, this list of conditions and the following disclaimer in the
#        documentation and/or other materials provided with the distribution.
#      * Neither the name of Conceptive Engineering nor the
#        names of its contributors may be used to endorse or promote products
#        derived from this software without specific prior written permission.
#  
#  THIS SOFTWARE IS PROVIDED BY THE COPYRIGHT HOLDERS AND CONTRIBUTORS "AS IS" AND
#  ANY EXPRESS OR IMPLIED WARRANTIES, INCLUDING, BUT NOT LIMITED TO, THE IMPLIED
#  WARRANTIES OF MERCHANTABILITY AND FITNESS FOR A PARTICULAR PURPOSE ARE
#  DISCLAIMED. IN NO EVENT SHALL <COPYRIGHT HOLDER> BE LIABLE FOR ANY
#  DIRECT, INDIRECT, INCIDENTAL, SPECIAL, EXEMPLARY, OR CONSEQUENTIAL DAMAGES
#  (INCLUDING, BUT NOT LIMITED TO, PROCUREMENT OF SUBSTITUTE GOODS OR SERVICES;
#  LOSS OF USE, DATA, OR PROFITS; OR BUSINESS INTERRUPTION) HOWEVER CAUSED AND
#  ON ANY THEORY OF LIABILITY, WHETHER IN CONTRACT, STRICT LIABILITY, OR TORT
#  (INCLUDING NEGLIGENCE OR OTHERWISE) ARISING IN ANY WAY OUT OF THE USE OF THIS
#  SOFTWARE, EVEN IF ADVISED OF THE POSSIBILITY OF SUCH DAMAGE.
#
#  ============================================================================

import codecs
import copy
import datetime
import enum
import logging
import itertools

from sqlalchemy import orm

from ...core.item_model.proxy import AbstractModelFilter
from ...core.qt import Qt, QtGui, QtWidgets, variant_to_py, is_deleted
from .base import Action, Mode, GuiContext, RenderHint
from .application_action import ( ApplicationActionGuiContext,
                                 ApplicationActionModelContext )
from camelot.core.exception import UserException
from camelot.core.utils import ugettext, ugettext_lazy as _
from camelot.admin.icon import Icon

import xlsxwriter

LOGGER = logging.getLogger( 'camelot.admin.action.list_action' )

class ListActionModelContext( ApplicationActionModelContext ):
    """On top of the attributes of the 
    :class:`camelot.admin.action.application_action.ApplicationActionModelContext`, 
    this context contains :
        
    .. attribute:: selection_count
    
        the number of selected rows.
        
    .. attribute:: collection_count
    
        the number of rows in the list.
        
    .. attribute:: selected_rows
    
        an ordered list with tuples of selected row ranges.  the range is
        inclusive.
        
    .. attribute:: current_row
    
        the current row in the list if a cell is active
    
    .. attribute:: current_column
    
        the current column in the table if a cell is active
    
    .. attribute:: current_field_name
    
        the name of the field displayed in the current column
        
    .. attribute:: session
    
        The session to which the objects in the list belong.

    .. attribute:: proxy

        A :class:`camelot.core.item_model.AbstractModelProxy` object that gives
        access to the objects in the list

    .. attribute:: field_attributes
    
        The field attributes of the field to which the list relates, for example
        the attributes of Person.addresses if the list is the list of addresses
        of the Person.
       
    The :attr:`collection_count` and :attr:`selection_count` attributes allow the 
    :meth:`model_run` to quickly evaluate the size of the collection or the
    selection without calling the potentially time consuming methods
    :meth:`get_collection` and :meth:`get_selection`.

    """
    
    def __init__( self ):
        super( ListActionModelContext, self ).__init__()
        self.proxy = None
        self.admin = None
        self.current_row = None
        self.current_column = None
        self.current_field_name = None
        self.selection_count = 0
        self.collection_count = 0
        self.selected_rows = []
        self.field_attributes = dict()
        
    def get_selection( self, yield_per = None ):
        """
        :param yield_per: an integer number giving a hint on how many objects
            should fetched from the database at the same time.
        :return: a generator over the objects selected
        """
        # during deletion or duplication, the collection might
        # change, while the selection remains the same, so we should
        # be careful when using the collection to generate selection data
        for (first_row, last_row) in self.selected_rows:
            for obj in self.proxy[first_row:last_row + 1]:
                yield obj

    def get_collection( self, yield_per = None ):
        """
        :param yield_per: an integer number giving a hint on how many objects
            should fetched from the database at the same time.
        :return: a generator over the objects in the list
        """
        for obj in self.proxy[0:self.collection_count]:
            yield obj
            
    def get_object( self ):
        """
        :return: the object displayed in the current row or None
        """
        if self.current_row != None:
            for obj in self.proxy[self.current_row:self.current_row+1]:
                return obj
        
class ListActionGuiContext( ApplicationActionGuiContext ):
    """The context for an :class:`Action` on a table view.  On top of the attributes of the 
    :class:`camelot.admin.action.application_action.ApplicationActionGuiContext`, 
    this context contains :

    .. attribute:: item_view
    
       the :class:`QtWidgets.QAbstractItemView` class that relates to the table 
       view on which the widget will be placed.
       
    .. attribute:: view
    
       a :class:`camelot.view.controls.view.AbstractView` class that represents
       the view in which the action is triggered.
       
    .. attribute:: field_attributes
    
       a dictionary with the field attributes of the list.  This dictionary will
       be filled in case if the list displayed is related to a field on another
       object.  For example, the list of addresses of Person will have the field
       attributes of the Person.addresses field when displayed on the Person 
       form.
       
    """
        
    model_context = ListActionModelContext
    
    def __init__( self ):
        super( ListActionGuiContext, self ).__init__()
        self.item_view = None
        self.view = None
        self.field_attributes = dict()

    def get_progress_dialog(self):
        return GuiContext.get_progress_dialog(self)

    def get_window(self):
        if self.item_view is not None and not is_deleted(self.item_view):
            return self.item_view.window()
        return super(ListActionGuiContext, self).get_window()

    def create_model_context( self ):
        context = super( ListActionGuiContext, self ).create_model_context()
        context.field_attributes = copy.copy( self.field_attributes )
        current_row, current_column, current_field_name = None, None, None
        proxy = None
        collection_count = 0
        selection_count = 0
        selected_rows = []
        if self.item_view is not None:
            current_index = self.item_view.currentIndex()
            if current_index.isValid():
                current_row = current_index.row()
                current_column = current_index.column()
            model = self.item_view.model()
            if model is not None:
                proxy = model.get_value()
                collection_count = model.rowCount()
                if current_column is not None:
                    current_field_name = variant_to_py(
                        model.headerData(
                            current_column, Qt.Orientation.Horizontal, Qt.ItemDataRole.UserRole
                        )
                    )
            if self.item_view.selectionModel() is not None:
                selection = self.item_view.selectionModel().selection()
                for i in range( len( selection ) ):
                    selection_range = selection[i]
                    rows_range = ( selection_range.top(), selection_range.bottom() )
                    selected_rows.append( rows_range )
                    selection_count += ( rows_range[1] - rows_range[0] ) + 1
        context.selection_count = selection_count
        context.collection_count = collection_count
        context.selected_rows = selected_rows
        context.current_row = current_row
        context.current_column = current_column
        context.current_field_name = current_field_name
        context.proxy = proxy
        return context
        
    def copy( self, base_class = None ):
        new_context = super( ListActionGuiContext, self ).copy( base_class )
        new_context.item_view = self.item_view
        new_context.view = self.view
        new_context.field_attributes = self.field_attributes
        return new_context

class ListContextAction( Action ):
    """An base class for actions that should only be enabled if the
    gui_context is a :class:`ListActionModelContext`
    """

    name = 'list_context_action'
    
    def get_state( self, model_context ):
        state = super( ListContextAction, self ).get_state( model_context )
        if isinstance( model_context, ListActionModelContext ):
            state.enabled = True
        else:
            state.enabled = False
        return state

class RowNumberAction( Action ):
    """
    An action that simply displays the current row number as its name to
    the user.
    """

    name = 'row_number'

    def get_state( self, model_context ):
        state = super(RowNumberAction, self).get_state(model_context)
        state.verbose_name = str(model_context.current_row + 1)
        return state

row_number_action = RowNumberAction()

class EditAction( ListContextAction ):
    """A base class for an action that will modify the model, it will be
    disabled when the field_attributes for the relation field are set to 
    not-editable. It will also be disabled and hidden if the entity is set
    to be non-editable using __facade_args__ = { 'editable': False }.
    """

    name = 'edit_action'
    render_hint = RenderHint.TOOL_BUTTON

    class Message(enum.Enum):

        no_single_selection = _('Can only select 1 line')

    def get_state( self, model_context ):
        state = super( EditAction, self ).get_state( model_context )
        # Check for editability on the level of the field
        if isinstance( model_context, ListActionModelContext ):
            editable = model_context.field_attributes.get( 'editable', True )
            if editable == False:
                state.enabled = False
        # Check for editability on the level of the entity
        admin = model_context.admin
        if admin and not admin.is_editable():
            state.visible = False
            state.enabled = False
        return state

    def model_run( self, model_context, mode ):
        admin = model_context.admin
        if not admin.is_editable():
            raise RuntimeError("Action's model_run() called on noneditable entity")

class CloseList(Action):
    """
    Close the currently open table view
    """

    render_hint = RenderHint.TOOL_BUTTON

    icon = Icon('backspace')
    tooltip = _('Close')
    name = 'close'

    def model_run(self, model_context, mode):
        from camelot.view import action_steps
        yield action_steps.CloseView()

close_list = CloseList()

class ListLabel(Action):
    """
    A simple action that displays the name of the table
    """

    render_hint = RenderHint.LABEL
    name = 'label'

    def get_state(self, model_context):
        state = super().get_state(model_context)
        state.verbose_name = str(model_context.admin.get_verbose_name_plural())
        return state

list_label = ListLabel()

class OpenFormView( ListContextAction ):
    """Open a form view for the current row of a list."""
    
    shortcut = QtGui.QKeySequence.StandardKey.Open
    icon = Icon('folder') # 'tango/16x16/places/folder.png'
    tooltip = _('Open')
    # verbose name is set to None to avoid displaying it in the vertical
    # header of the table view
    verbose_name = None
    name = 'open_form_view'

    def model_run(self, model_context, mode):
        from camelot.view import action_steps
        yield action_steps.OpenFormView(model_context.get_object(), model_context.proxy, admin=model_context.admin)

    def get_state( self, model_context ):
        state = Action.get_state(self, model_context)
        state.verbose_name = str()
        return state

open_form_view = OpenFormView()

class DuplicateSelection( EditAction ):
    """Duplicate the selected rows in a table"""
    
    # no shortcut here, as this is too dangerous if the user
    # presses the shortcut without being aware of the consequences
    icon = Icon('copy') # 'tango/16x16/actions/edit-copy.png'
    #icon = Icon('clone') # 'tango/16x16/actions/edit-copy.png'
    tooltip = _('Duplicate')
    verbose_name = _('Duplicate')
    name = 'duplicate_selection'

    def model_run( self, model_context, mode ):
        from camelot.view import action_steps
        super().model_run(model_context, mode)
        admin = model_context.admin
        if model_context.selection_count > 1:
            raise UserException(self.Message.no_single_selection.value)
        for obj in model_context.get_selection():
            new_object = admin.copy(obj)
            model_context.proxy.append(new_object)
<<<<<<< HEAD
            new_objects.append(new_object)
            updated_objects.update(set(admin.get_depending_objects(new_object)))
        yield action_steps.CreateObjects(new_objects)
        yield action_steps.UpdateObjects(updated_objects)
        yield action_steps.FlushSession(model_context.session)

    def get_state(self, model_context):
        assert isinstance(model_context, ListActionModelContext)
        state = super().get_state(model_context)
        if model_context.selection_count <= 0:
            state.enabled = False
        return state

duplicate_selection = DuplicateSelection()
            
=======
            yield action_steps.CreateObjects([new_object])
            if not len(admin.get_validator().validate_object(new_object)):
                updated_objects = set(admin.get_depending_objects(new_object))
                yield action_steps.UpdateObjects(updated_objects)
                yield action_steps.FlushSession(model_context.session)
            else:
                yield action_steps.OpenFormView(new_object, admin.get_proxy([new_object]), admin)

>>>>>>> 1c7bfa3b
class DeleteSelection( EditAction ):
    """Delete the selected rows in a table"""
    
    shortcut = QtGui.QKeySequence.StandardKey.Delete
    name = 'delete_selection'
    icon = Icon('trash') # 'tango/16x16/places/user-trash.png'
    tooltip = _('Delete')
    verbose_name = _('Delete')

    def gui_run( self, gui_context ):
        #
        # if there is an open editor on a row that will be deleted, there
        # might be an assertion failure in QT, or the data of the editor 
        # might be pushed to the row that replaces the deleted one
        #
        gui_context.item_view.close_editor()
        super( DeleteSelection, self ).gui_run( gui_context )
        # this refresh call could be avoided if the removal of an object
        # in the collection through the DeleteObject action step handled this
        gui_context.item_view.model().refresh()
        gui_context.item_view.clearSelection()

    def model_run( self, model_context, mode ):
        from camelot.view import action_steps
        super().model_run(model_context, mode)
        admin = model_context.admin
        if model_context.selection_count <= 0:
            return
        objects_to_remove = list( model_context.get_selection() )
        #
        # it might be impossible to determine the depending objects once
        # the object has been removed from the collection
        #
        depending_objects = set()
        for o in objects_to_remove:
            depending_objects.update( set( admin.get_depending_objects( o ) ) )
        for i, obj in enumerate( objects_to_remove ):
            yield action_steps.UpdateProgress( i, 
                                               model_context.selection_count,
                                               _('Removing') )
            #
            # We should not update depending objects that have
            # been deleted themselves
            #
            try:
                depending_objects.remove( obj )
            except KeyError:
                pass
            for step in self.handle_object( model_context, obj ):
                yield step
        yield action_steps.UpdateObjects(depending_objects)
        yield action_steps.FlushSession( model_context.session )
        
    def handle_object( self, model_context, obj ):
        from camelot.view import action_steps
        model_context.proxy.remove(obj)
        yield action_steps.DeleteObjects((obj,))
        model_context.admin.delete(obj)

    def get_state(self, model_context):
        assert isinstance(model_context, ListActionModelContext)
        state = super().get_state(model_context)
        if model_context.selection_count <= 0:
            state.enabled = False
        return state

delete_selection = DeleteSelection()

class AbstractToPrevious(object):

    render_hint = RenderHint.TOOL_BUTTON
    shortcut = QtGui.QKeySequence.StandardKey.MoveToPreviousPage
    icon = Icon('step-backward') # 'tango/16x16/actions/go-previous.png'
    tooltip = _('Previous')
    verbose_name = _('Previous')
    
class ToPreviousRow( AbstractToPrevious, ListContextAction ):
    """Move to the previous row in a table"""

    name = 'to_previous'

    def gui_run( self, gui_context ):
        item_view = gui_context.item_view
        selection = item_view.selectedIndexes()
        rows = item_view.model().rowCount()
        if rows <= 0:
            return
        if selection:
            current_row = selection[0].row()
            previous_row = ( current_row - 1 ) % rows
        else:
            previous_row = 0
        item_view.selectRow( previous_row )

    def get_state( self, model_context ):
        state = super( ToPreviousRow, self ).get_state( model_context )
        #if state.enabled:
        #    state.enabled = ( model_context.current_row > 0 )
        return state

to_previous_row = ToPreviousRow()

class AbstractToFirst(object):

    render_hint = RenderHint.TOOL_BUTTON
    shortcut = QtGui.QKeySequence.StandardKey.MoveToStartOfDocument
    icon = Icon('fast-backward') # 'tango/16x16/actions/go-first.png'
    tooltip = _('First')
    verbose_name = _('First')

class ToFirstRow( AbstractToFirst, ToPreviousRow ):
    """Move to the first row in a table"""

    name = 'to_first'

    def gui_run( self, gui_context ):
        gui_context.item_view.selectRow( 0 )

to_first_row = ToFirstRow()

class AbstractToNext(object):

    render_hint = RenderHint.TOOL_BUTTON
    shortcut = QtGui.QKeySequence.StandardKey.MoveToNextPage
    icon = Icon('step-forward') # 'tango/16x16/actions/go-next.png'
    tooltip = _('Next')
    verbose_name = _('Next')
    
class ToNextRow( AbstractToNext, ListContextAction ):
    """Move to the next row in a table"""

    name = 'to_next'

    def gui_run( self, gui_context ):
        item_view = gui_context.item_view
        selection = item_view.selectedIndexes()
        rows = item_view.model().rowCount()
        if rows <= 0:
            return
        if selection:
            current_row = selection[0].row()
            next_row = ( current_row + 1 ) % rows
        else:
            next_row = 0
        item_view.selectRow( next_row )

    def get_state( self, model_context ):
        state = super( ToNextRow, self ).get_state( model_context )
        #if state.enabled:
        #    max_row = model_context.collection_count - 1
        #    state.enabled = ( model_context.current_row < max_row )
        return state

to_next_row = ToNextRow()

class AbstractToLast(object):

    render_hint = RenderHint.TOOL_BUTTON
    shortcut = QtGui.QKeySequence.StandardKey.MoveToEndOfDocument
    icon = Icon('fast-forward') # 'tango/16x16/actions/go-last.png'
    tooltip = _('Last')
    verbose_name = _('Last')
    
class ToLastRow( AbstractToLast, ToNextRow ):
    """Move to the last row in a table"""

    name = 'to_last'

    def gui_run( self, gui_context ):
        item_view = gui_context.item_view
        item_view.selectRow( item_view.model().rowCount() - 1 )

to_last_row = ToLastRow()

class ClearMapping(Action):
    """
    Clear a selection of mappings
    """

    verbose_name = _('Clear')
    name = 'clear_mapping'

    def model_run(self, model_context, mode):
        from camelot.view import action_steps

        cleared_mappings = list()
        for mapping in model_context.get_selection():
            if mapping.field is not None:
                mapping.field = None
                cleared_mappings.append(mapping)
        yield action_steps.UpdateObjects(cleared_mappings)


class ExportSpreadsheet( ListContextAction ):
    """Export all rows in a table to a spreadsheet"""

    render_hint = RenderHint.TOOL_BUTTON
    icon = Icon('file-excel') # 'tango/16x16/mimetypes/x-office-spreadsheet.png'
    tooltip = _('Export to MS Excel')
    verbose_name = _('Export to MS Excel')
    name = 'export'

    max_width = 40
    font_name = 'Calibri'
    
    def model_run( self, model_context, mode ):
        from decimal import Decimal
        from camelot.view.import_utils import (
            ColumnMapping, ColumnSelectionAdmin
        )
        from camelot.view.utils import (
            get_settings, local_date_format, local_datetime_format,
            local_time_format
        )
        from camelot.view import action_steps
        from camelot.admin.action.export_mapping import SaveExportMapping, RestoreExportMapping, RemoveExportMapping
        #
        # Select the columns that need to be exported
        # 
        yield action_steps.UpdateProgress(text=_('Prepare export'))
        admin = model_context.admin
        # Todo : settings should not be accessed from the model
        settings = get_settings(admin.get_name())
        settings.beginGroup('export_spreadsheet')
        all_fields = admin.get_all_fields_and_attributes()
        field_choices = [(f,str(entity_fa['name'])) for f,entity_fa in
                         all_fields.items() ]
        field_choices.sort(key=lambda field_tuple:field_tuple[1])
        list_columns = admin.get_columns()
        # the admin might show more columns then fields available, if the
        # columns are generated dynamically
        max_mapping_length = max(len(list_columns), len(all_fields))
        row_data = [None] * max_mapping_length
        column_range = range(max_mapping_length)
        mappings = []
        for i, default_field in itertools.zip_longest(column_range,
                                                      admin.get_columns(),
                                                      fillvalue=None):
            mappings.append(ColumnMapping(i, [row_data], default_field))
            
        mapping_admin = ColumnSelectionAdmin(admin, field_choices=field_choices)
        mapping_admin.related_toolbar_actions = [SaveExportMapping(settings),
                                                 RestoreExportMapping(settings),
                                                 RemoveExportMapping(settings),
                                                 ClearMapping(),
                                                 ]
        change_mappings = action_steps.ChangeObjects(mappings, mapping_admin)
        change_mappings.title = _('Select field')
        change_mappings.subtitle = _('Specify for each column the field to export')
        yield change_mappings
        settings.endGroup()
        columns = []
        for i, mapping in enumerate(mappings):
            if mapping.field is not None:
                columns.append((mapping.field, all_fields[mapping.field]))
        #
        # setup worksheet
        #
        yield action_steps.UpdateProgress( text = _('Create worksheet') )
        filename = action_steps.OpenFile.create_temporary_file( '.xlsx' )
        workbook = xlsxwriter.Workbook(filename, {'constant_memory': True})
        sheet = workbook.add_worksheet()
        
        #
        # write styles
        #
        title_style = workbook.add_format({
                                            'font_name':       self.font_name,
                                            'bold':            True,
                                            'font_size':       12,
                                            })
        header_style = workbook.add_format({
                                            'font_name':       self.font_name,
                                            'bold':            True,
                                            'font_color':      '#FFFFFF',
                                            'font_size':       10,
                                            'bg_color':        '#4F81BD',
                                            'bottom':          1,
                                            'top':             1,
                                            'border_color':    '#95B3D7',
                                            })

        sheet.write(0, 0, admin.get_verbose_name_plural(), title_style)
        
        #
        # create some patterns and formats
        #
        date_format = workbook.add_format({'num_format': local_date_format()})
        datetime_format = workbook.add_format({'num_format': local_datetime_format()})
        time_format = workbook.add_format({'num_format': local_time_format()})
        int_format = workbook.add_format({'num_format': '0'})
        decimal_format = workbook.add_format({'num_format': '0.00'})
        numeric_style = []
        for i in range(12):
            style = workbook.add_format({'num_format': '0.' + ('0' * i)})
            numeric_style.append(style)

        #
        # write headers
        #
        sheet.autofilter(1, 0, 1, len(columns) - 1)
        sheet.set_column(0, len(columns) - 1, 20)
        field_names = []
        for i, (name, field_attributes) in enumerate( columns ):
            verbose_name = str( field_attributes.get( 'name', name ) )
            field_names.append( name )
            sheet.write(1, i, verbose_name, header_style)
        
        #
        # write data
        #
        offset = 2
        static_attributes = list(admin.get_static_field_attributes(field_names)) 
        for j, obj in enumerate( model_context.get_collection( yield_per = 100 ) ):
            dynamic_attributes = admin.get_dynamic_field_attributes( obj, 
                                                                     field_names )
            row = offset + j
            if j % 100 == 0:
                yield action_steps.UpdateProgress( j, model_context.collection_count )
            fields = enumerate(zip(field_names, 
                                             static_attributes,
                                             dynamic_attributes))
            for i, (name, attributes, delta_attributes) in fields:
                attributes.update( delta_attributes )
                value = getattr( obj, name )
                style = None
                if value is not None:
                    if isinstance( value, Decimal ):
                        style = decimal_format
                    elif isinstance( value, list ):
                        separator = attributes.get('separator', ', ')
                        value = separator.join([str(el) for el in value])
                    elif isinstance( value, float ):
                        precision = attributes.get('precision')
                        # Set default precision of 2 when precision is undefined, instead of using the default argument of the dictionary's get method,
                        # as that only handles the precision key not being present, not it being explicitly set to None.
                        if precision is None:
                            precision = 2
                        style = numeric_style[precision]
                    elif isinstance( value, int ):
                        style = int_format
                    elif isinstance( value, datetime.date ):
                        style = date_format
                    elif isinstance( value, datetime.datetime ):
                        style = datetime_format
                    elif isinstance( value, datetime.time ):
                        style = time_format
                    elif attributes.get('to_string') is not None:
                        value = str(attributes['to_string'](value))
                    else:
                        value = str(value)
                else:
                    # empty cells should be filled as well, to get the
                    # borders right
                    value = ''
                sheet.write(row, i, value, style)

        yield action_steps.UpdateProgress( text = _('Saving file') )
        workbook.close()
        yield action_steps.UpdateProgress( text = _('Opening file') )
        yield action_steps.OpenFile( filename )

export_spreadsheet = ExportSpreadsheet()
    
class PrintPreview( ListContextAction ):
    """Print all rows in a table"""

    render_hint = RenderHint.TOOL_BUTTON
    icon = Icon('print') # 'tango/16x16/actions/document-print-preview.png'
    tooltip = _('Print Preview')
    verbose_name = _('Print Preview')
    name = 'print'

    def model_run( self, model_context, mode ):
        from camelot.view import action_steps
        admin = model_context.admin
        columns = admin.get_columns()
        
        table = []
        to_strings = [admin.get_field_attributes(field)['to_string'] for field in columns]
        column_range = range( len( columns ) )
        for obj in model_context.get_collection():
            table.append( [to_strings[i]( getattr( obj, columns[i] ) ) for i in column_range] )
        context = {
          'title': admin.get_verbose_name_plural(),
          'table': table,
          'columns': [admin.get_field_attributes(field)['name'] for field in columns],
        }
        yield action_steps.PrintJinjaTemplate( template = 'list.html',
                                               context = context )

print_preview = PrintPreview()

class SelectAll( ListContextAction ):
    """Select all rows in a table"""
    
    verbose_name = _('Select &All')
    shortcut = QtGui.QKeySequence.StandardKey.SelectAll
    tooltip = _('Select all rows in the table')
    name = 'select_all'

    def gui_run( self, gui_context ):
        gui_context.item_view.selectAll()

select_all = SelectAll()
        
class ImportFromFile( EditAction ):
    """Import a csv file in the current table"""

    render_hint = RenderHint.TOOL_BUTTON
    verbose_name = _('Import from file')
    icon = Icon('file-import') # 'tango/16x16/mimetypes/text-x-generic.png'
    tooltip = _('Import from file')
    name = 'import'

    def model_run( self, model_context, mode ):
        import os.path
        import chardet
        from camelot.view import action_steps
        from camelot.view.import_utils import ( UnicodeReader, 
                                                RowData, 
                                                RowDataAdmin,
                                                XlsReader,
                                                ColumnMapping,
                                                ColumnMappingAdmin )
        super().model_run(model_context, mode)
        admin = model_context.admin
        file_names = yield action_steps.SelectFile()
        for file_name in file_names:
            yield action_steps.UpdateProgress( text = _('Reading data') )
            #
            # read the data into temporary row_data objects
            #
            if os.path.splitext( file_name )[-1] in ('.xls', '.xlsx'):
                items = list(XlsReader(file_name))
            else:
                detected = chardet.detect(open(file_name, 'rb').read())['encoding']
                enc = detected or 'utf-8'
                items = list(UnicodeReader(codecs.open(file_name, encoding=enc), encoding = enc ))
            collection = [ RowData(i, row_data) for i, row_data in enumerate( items ) ]
            if len( collection ) < 1:
                raise UserException( _('No data in file' ) )
            #
            # select columns to import
            #
            default_fields = [field for field in admin.get_columns()
                              if admin.get_field_attributes(field).get('editable', True)]
            mappings = []
            # 
            # it should be possible to select not editable fields, to be able to
            # import foreign keys, these are not editable by default, it might
            # be better to explicitly allow foreign keys, but this info is not
            # in the field attributes
            #
            all_fields = [(f,str(entity_fa['name'])) for f,entity_fa in 
                          admin.get_all_fields_and_attributes().items() if entity_fa.get('from_string')]
            all_fields.sort(key=lambda field_tuple:field_tuple[1])
            for i, default_field in itertools.zip_longest(range(len(all_fields)),
                                                          default_fields):
                mappings.append(ColumnMapping(i, items, default_field))
            
    
            column_mapping_admin = ColumnMappingAdmin(admin,
                                                      field_choices=all_fields)
    
            change_mappings = action_steps.ChangeObjects(mappings, 
                                                         column_mapping_admin)
            change_mappings.title = _('Select import column')
            change_mappings.subtitle = _('Select for each column in which field it should be imported')
            yield change_mappings
            #
            # validate the temporary data
            #
            row_data_admin = RowDataAdmin(admin, mappings)
            yield action_steps.ChangeObjects( collection, row_data_admin )
            #
            # Ask confirmation
            #
            yield action_steps.MessageBox( icon = QtWidgets.QMessageBox.Icon.Warning, 
                                           title = _('Proceed with import'), 
                                           text = _('Importing data cannot be undone,\n'
                                                    'are you sure you want to continue') )
            #
            # import the temporary objects into real objects
            #
            with model_context.session.begin():
                for i,row in enumerate(collection):
                    new_entity_instance = admin.entity()
                    for field_name in row_data_admin.get_columns():
                        attributes = row_data_admin.get_field_attributes(field_name)
                        from_string = attributes['from_string']
                        setattr(
                            new_entity_instance,
                            attributes['original_field'],
                            from_string(getattr(row, field_name))
                        )
                    admin.add( new_entity_instance )
                    # in case the model is a collection proxy, the new objects should
                    # be appended
                    model_context.proxy.append(new_entity_instance)
                    yield action_steps.UpdateProgress( i, len( collection ), _('Importing data') )
                yield action_steps.FlushSession( model_context.session )
            yield action_steps.Refresh()
        
import_from_file = ImportFromFile()

class ReplaceFieldContents( EditAction ):
    """Select a field an change the content for a whole selection"""
    
    verbose_name = _('Replace field contents')
    tooltip = _('Replace the content of a field for all rows in a selection')
    icon = Icon('edit') # 'tango/16x16/actions/edit-find-replace.png'
    message = _('Field is not editable')
    resolution = _('Only select editable rows')
    shortcut = QtGui.QKeySequence.StandardKey.Replace
    name = 'replace'

    def gui_run( self, gui_context ):
        #
        # if there is an open editor on a row that will be deleted, there
        # might be an assertion failure in QT, or the data of the editor 
        # might be pushed to the changed row
        #
        gui_context.item_view.close_editor()
        super(ReplaceFieldContents, self ).gui_run(gui_context)

    def model_run( self, model_context, mode ):
        from camelot.view import action_steps
        super().model_run(model_context, mode)
        field_name, value = yield action_steps.ChangeField(
            model_context.admin,
            field_name = model_context.current_field_name
        )
        yield action_steps.UpdateProgress( text = _('Replacing field') )
        dynamic_field_attributes = model_context.admin.get_dynamic_field_attributes
        with model_context.session.begin():
            for obj in model_context.get_selection():
                dynamic_fa = list(dynamic_field_attributes(obj, [field_name]))[0]
                if dynamic_fa.get('editable', True) == False:
                    raise UserException(self.message, resolution=self.resolution)
                setattr( obj, field_name, value )
                # dont rely on the session to update the gui, since the objects
                # might not be in a session
            yield action_steps.UpdateObjects(model_context.get_selection())
            yield action_steps.FlushSession(model_context.session)

replace_field_contents = ReplaceFieldContents()

class FilterValue(object):
    """
    Abstract helper class for the `SetFilters` action to configure the filter values
    for a certain filter strategy and operator.
    The dimension of these filter values (remaining operands) depends on the arity of the operator.
    This class also provides functionality to associate implementations of :class: `camelot.admin.action.list_filter.AbstractFilterStrategy`
    with implementations of this FilterValue interface; either by defining them as an innner Value class, or directly using the :method register: method.
    Using the :method for_strategy: the concrete registered FilterValue class for a certain filter strategy class can be retrieved afterwards.
    """
    filter_strategy = None
    _filter_values = {}

    def __init__(self, strategy, operator, value_1=None, value_2=None):
        assert isinstance(strategy, self.filter_strategy)
        self.strategy = strategy
        self.operator = operator
        self.value_1 = value_1
        self.value_2 = value_2
        self._other_values = []

    @property
    def operator_prefix(self):
        return str(self.operator.prefix)

    @property
    def operator_infix(self):
        if self.operator.infix is not None:
            return str(self.operator.infix)

    def get_operands(self):
        operands = (self.value_1, self.value_2, *self._other_values)
        # Determine appropriate number of operands based on the maximum arity of the operator (-1 because the filtered attribute is an operand as well).
        # The arity's maximum may be undefined (e.g. for multi-ary operators), in which case the operands should not be sliced.
        if self.operator.arity.maximum is not None:
            return operands[0:self.operator.arity.maximum-1]
        return [op for op in operands if op is not None]

    def set_operands(self, *operands):
        for i, operand in enumerate(operands[:2], start=1):
            if i == 1: self.value_1 = operand
            if i == 2: self.value_2 = operand
        self._other_values = operands[2:]

    @classmethod
    def for_strategy(cls, filter_strategy):
        """
        Get the default :class:`FilterValue` class for the given specific filter
        strategy class, return None, if not known.  The FilterValue
        should either be registered through the :meth:`register` method or be
        defined as an inner class with name :keyword:`Value` of the filter strategy.

        :param filter_strategy: a subclass of :class: `camelot.admin.action.list_filter.AbstractFilterStrategy`
        """
        from camelot.admin.action.list_filter import AbstractFilterStrategy
        assert issubclass(filter_strategy, AbstractFilterStrategy)
        try:
            return cls._filter_values[filter_strategy]
        except KeyError:
            for strategy_cls in filter_strategy.__mro__:
                if issubclass(strategy_cls, AbstractFilterStrategy) and strategy_cls.name == filter_strategy.name:
                    value_class = cls._filter_values.get(strategy_cls, None)
                    if value_class is None:
                        if hasattr(strategy_cls, 'Value'):
                            value_class = strategy_cls.Value
                            value_class.filter_strategy = filter_strategy
                            break
                    else:
                        break
            else:
                raise Exception('Could not construct a default filter value class')
            cls._filter_values[filter_strategy] = value_class
            return value_class

    @classmethod
    def register(cls, filter_strategy, value_class):
        """
        Associate a certain FilterValue class with a filter strategy.
        This FilterValue will be used as default.

        :param filter_strategy: :class:`camelot.admin.action.list_filter.AbstractFilterStrategy`
        :param value_class: a subclass of `FilterValue.`
        """
        assert value_class.filter_strategy == filter_strategy
        cls._filter_values[filter_strategy] = value_class

class SetFilters(Action, AbstractModelFilter):
    """
    Apply a set of filters on a list.
    This action differs from those in `list_filter` in the sense that it will
    pop up a dialog to configure a complete filter and wont allow the user
    to apply filters from within its widget.
    """

    render_hint = RenderHint.TOOL_BUTTON
    verbose_name = _('Find')
    tooltip = _('Filter the data')
    icon = Icon('filter')
    name = 'filter'

    def get_filter_strategies(self, model_context):
        """:return: a list of field strategies the user can select."""
        filter_strategies = list(model_context.admin.get_field_filters().items())
        filter_strategies.sort(key=lambda choice:str(choice[1].get_verbose_name()))
        return filter_strategies

    def model_run( self, model_context, mode ):
        from camelot.view import action_steps

        if mode == '__clear':
            new_filter_values = {}
        elif mode is None:
            new_filter_values = {}
        else:
            from camelot.admin.action.list_filter import Operator, Many2OneFilter, One2ManyFilter
            operator_name, filter_field_name = mode.split('-')
            filter_values = model_context.proxy.get_filter(self) or {}
            filter_strategies = model_context.admin.get_field_filters()
            filter_strategy = filter_strategies.get(filter_field_name)
            filter_field_strategy = filter_strategy.get_field_strategy()
            filter_value_cls = FilterValue.for_strategy(type(filter_field_strategy))
            filter_value_admin = model_context.admin.get_related_admin(filter_value_cls)
            filter_operator = Operator[operator_name]
            filter_value = filter_value_cls(filter_field_strategy, filter_operator)

            # The filter values should only be updated by the user in case of multi-ary filter operators,
            # which requires filter values to be entered as the additional operands.
            # Unary operators can be applied directly, as the filter attribute is the only operand.
            if filter_operator.arity.minimum > 1:
                # The Many2OneFilter needs a selection of Entity objects to filter the foreign key relationship with.
                # So let the user select one, and programmatically set the filter value to the selected entity's id.
                if isinstance(filter_field_strategy, (Many2OneFilter, One2ManyFilter)):
                    admin = filter_field_strategy.admin or model_context.admin.get_related_admin(filter_field_strategy.entity)
                    query = None
                    if filter_field_strategy.where is not None:
                        query = admin.get_query()
                        query = query.filter(filter_field_strategy.where)
                    objects = yield action_steps.SelectObjects(admin, query)
                    filter_value.set_operands(*objects)
                # Other multi-ary operator filter strategies require some filter value(s) from the user to be filled in:
                else:
                    yield action_steps.ChangeObject(filter_value, filter_value_admin, title=ugettext('Filter {}').format(filter_field_strategy.get_verbose_name()))

            operands = [filter_field_strategy.value_to_string(operand, model_context.admin) for operand in filter_value.get_operands()]
            new_filter_values = {k:v for k,v in filter_values.items()}
            new_filter_values[filter_field_name] = (filter_value.operator.name, *operands)

        yield action_steps.SetFilter(self, new_filter_values)
        new_state = self._get_state(model_context, new_filter_values)
        yield action_steps.UpdateActionsState({self: new_state})

    def decorate_query(self, query, values):
        from camelot.admin.action.list_filter import Operator
        # Previously, the query was decorated with the the string-based filter value tuples by applying them to the query using filter_by.
        # This created problems though, as the filters are applied to the query's current zero joinpoint, which changes after every applied join to the joined entity.
        # This caused filters in some cases being tried to applied to the wrong entity.
        # Therefore we turn the filter values into entity descriptors condition clauses using the query's entity zero, which should always be the correct one.
        clauses = []
        for name, (operator_name, *operands) in values.items():
            filter_strategy = self.admin.get_field_filters().get(name)
            operator = Operator[operator_name]
            filter_clause = filter_strategy.get_clause(self.admin, query.session, operator, *operands)
            if filter_clause is not None:
                clauses.append(filter_clause)
        return query.filter(*clauses)
    
    def _get_state(self, model_context, filter_value):
        state = super(SetFilters, self).get_state(model_context)
        state.modes = modes = []
        if len(filter_value) is not None:
            state.notification = True
        selected_mode_names = [op + '-' + field for field, (op, *_) in filter_value.items()]
        for name, filter_strategy in self.get_filter_strategies(model_context):
            operator_modes = []
            for op in filter_strategy.get_operators():
                mode_name = op.name + '-' + name
                icon = Icon('check-circle') if mode_name in selected_mode_names else None
                operator_modes.append(Mode(mode_name, str(op.verbose_name), icon=icon))
            # Possibly condence filters with only a single operator into a leaf mode to save the user from an additional click.
            #if len(operator_modes) == 1:
                #modes.append(Mode(mode_name, str(filter_strategy.get_verbose_name()), icon=icon))
            #elif
            if operator_modes:
                icon = Icon('check-circle') if name in filter_value else None
                modes.append(Mode(name, str(filter_strategy.get_verbose_name()), icon=icon, modes=operator_modes))
        modes.extend([
            Mode('__clear', _('Clear filter'), icon=Icon('minus-circle')),
        ])
        self.admin = model_context.admin
        return state

    def get_state(self, model_context):
        filter_value = model_context.proxy.get_filter(self) or {}
        return self._get_state(model_context, filter_value)

set_filters = SetFilters()

class AddExistingObject( EditAction ):
    """Add an existing object to a list if it is not yet in the
    list"""
    
    tooltip = _('Add')
    verbose_name = _('Add')
    icon = Icon('plus') # 'tango/16x16/actions/list-add.png'
    name = 'add_object'
    
    def model_run( self, model_context, mode ):
        from sqlalchemy.orm import object_session
        from camelot.view import action_steps
        super().model_run(model_context, mode)
        objs_to_add = yield action_steps.SelectObjects(model_context.admin)
        for obj_to_add in objs_to_add:
            for obj in model_context.get_collection():
                if obj_to_add == obj:
                    return
            model_context.proxy.append(obj_to_add)
        yield action_steps.UpdateObjects(objs_to_add)
        for obj_to_add in objs_to_add:
            yield action_steps.FlushSession(object_session(obj_to_add))
            break

add_existing_object = AddExistingObject()

class AddNewObjectMixin(object):
    
    def create_object(self, model_context, admin, type_=None, session=None):
        """
        Create a new entity instance based on the given model_context as an instance of the given admin's entity.
        This is done in the given session, or the default session if it is not yet attached to a session.
        """
        new_object = admin.entity(_session=session)
        admin.add(new_object)
        # defaults might depend on object being part of a collection
        self.get_proxy(model_context, admin).append(admin.get_subsystem_object(new_object))
        # Give the default fields their value
        admin.set_defaults(new_object)
        return new_object
        yield

    def model_run( self, model_context, mode ):
        from camelot.view import action_steps
        admin = self.get_admin(model_context, mode)
        assert admin is not None # required by vfinance/test/test_facade/test_asset.py
        if not admin.is_editable():
            raise RuntimeError("Action's model_run() called on noneditable entity")
        create_inline = model_context.field_attributes.get('create_inline', False)
        new_object = yield from self.create_object(model_context, admin, mode)
        subsystem_object = admin.get_subsystem_object(new_object)
        # if the object is valid, flush it, but in ancy case inform the gui
        # the object has been created
        yield action_steps.CreateObjects((subsystem_object,))
        if not len(admin.get_validator().validate_object(new_object)):
            session = orm.object_session(subsystem_object)
            yield action_steps.FlushSession(session)
        # Even if the object was not flushed, it's now part of a collection,
        # so it's dependent objects should be updated
        yield action_steps.UpdateObjects(
            tuple(admin.get_depending_objects(new_object))
        )
        if create_inline is False:
            yield action_steps.OpenFormView(new_object, admin.get_proxy([new_object]), admin)

class AddNewObject( AddNewObjectMixin, EditAction ):
    """Add a new object to a collection. Depending on the
    'create_inline' field attribute, a new form is opened or not.

    This action will also set the default values of the new object, add the
    object to the session, and flush the object if it is valid.
    """

    shortcut = QtGui.QKeySequence.StandardKey.New
    icon = Icon('plus-circle') # 'tango/16x16/actions/document-new.png'
    tooltip = _('New')
    verbose_name = _('New')
    name = 'new_object'

    def get_admin(self, model_context, mode):
        """
        Return the admin used for creating and handling the new entity instance with.
        By default, the given model_context's admin is used.
        """
        return model_context.admin

    def get_proxy(self, model_context, admin):
        return model_context.proxy

add_new_object = AddNewObject()

class RemoveSelection(DeleteSelection):
    """Remove the selected objects from a list without deleting them"""
    
    shortcut = None
    tooltip = _('Remove')
    verbose_name = _('Remove')
    icon = Icon('minus') # 'tango/16x16/actions/list-remove.png'
    name = 'remove_selection'
            
    def handle_object( self, model_context, obj ):
        model_context.proxy.remove( obj )
        # no StopIteration, since the supergenerator needs to
        # continue to flush the session
        yield None

remove_selection = RemoveSelection()<|MERGE_RESOLUTION|>--- conflicted
+++ resolved
@@ -367,23 +367,6 @@
         for obj in model_context.get_selection():
             new_object = admin.copy(obj)
             model_context.proxy.append(new_object)
-<<<<<<< HEAD
-            new_objects.append(new_object)
-            updated_objects.update(set(admin.get_depending_objects(new_object)))
-        yield action_steps.CreateObjects(new_objects)
-        yield action_steps.UpdateObjects(updated_objects)
-        yield action_steps.FlushSession(model_context.session)
-
-    def get_state(self, model_context):
-        assert isinstance(model_context, ListActionModelContext)
-        state = super().get_state(model_context)
-        if model_context.selection_count <= 0:
-            state.enabled = False
-        return state
-
-duplicate_selection = DuplicateSelection()
-            
-=======
             yield action_steps.CreateObjects([new_object])
             if not len(admin.get_validator().validate_object(new_object)):
                 updated_objects = set(admin.get_depending_objects(new_object))
@@ -392,7 +375,16 @@
             else:
                 yield action_steps.OpenFormView(new_object, admin.get_proxy([new_object]), admin)
 
->>>>>>> 1c7bfa3b
+    def get_state(self, model_context):
+        assert isinstance(model_context, ListActionModelContext)
+        state = super().get_state(model_context)
+        if model_context.selection_count <= 0:
+            state.enabled = False
+        return state
+
+duplicate_selection = DuplicateSelection()
+
+
 class DeleteSelection( EditAction ):
     """Delete the selected rows in a table"""
     
