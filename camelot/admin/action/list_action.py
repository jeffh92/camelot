--- conflicted
+++ resolved
@@ -927,20 +927,6 @@
         field_name, value = yield action_steps.ChangeField( model_context.admin )
         yield action_steps.UpdateProgress( text = _('Replacing field') )
         dynamic_field_attributes = model_context.admin.get_dynamic_field_attributes
-<<<<<<< HEAD
-        if value_getter != None:
-            value = value_getter()
-            with model_context.session.begin():
-                for obj in model_context.get_selection():
-                    dynamic_fa = list(dynamic_field_attributes(obj, [field_name]))[0]
-                    if dynamic_fa.get('editable', True) == False:
-                        raise UserException(self.message, resolution=self.resolution)
-                    setattr( obj, field_name, value )
-                # dont rely on the session to update the gui, since the objects
-                # might not be in a session
-                yield action_steps.UpdateObjects(model_context.get_selection())
-                yield action_steps.FlushSession(model_context.session)
-=======
         with model_context.session.begin():
             for obj in model_context.get_selection():
                 dynamic_fa = list(dynamic_field_attributes(obj, [field_name]))[0]
@@ -949,9 +935,8 @@
                 setattr( obj, field_name, value )
                 # dont rely on the session to update the gui, since the objects
                 # might not be in a session
-                yield action_steps.UpdateObject(obj)
-            yield action_steps.FlushSession( model_context.session )
->>>>>>> c6405906
+            yield action_steps.UpdateObjects(model_context.get_selection())
+            yield action_steps.FlushSession(model_context.session)
         
 class AddExistingObject( EditAction ):
     """Add an existing object to a list if it is not yet in the
