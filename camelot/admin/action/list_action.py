#  ============================================================================
#
#  Copyright (C) 2007-2016 Conceptive Engineering bvba.
#  www.conceptive.be / info@conceptive.be
#
#  Redistribution and use in source and binary forms, with or without
#  modification, are permitted provided that the following conditions are met:
#      * Redistributions of source code must retain the above copyright
#        notice, this list of conditions and the following disclaimer.
#      * Redistributions in binary form must reproduce the above copyright
#        notice, this list of conditions and the following disclaimer in the
#        documentation and/or other materials provided with the distribution.
#      * Neither the name of Conceptive Engineering nor the
#        names of its contributors may be used to endorse or promote products
#        derived from this software without specific prior written permission.
#  
#  THIS SOFTWARE IS PROVIDED BY THE COPYRIGHT HOLDERS AND CONTRIBUTORS "AS IS" AND
#  ANY EXPRESS OR IMPLIED WARRANTIES, INCLUDING, BUT NOT LIMITED TO, THE IMPLIED
#  WARRANTIES OF MERCHANTABILITY AND FITNESS FOR A PARTICULAR PURPOSE ARE
#  DISCLAIMED. IN NO EVENT SHALL <COPYRIGHT HOLDER> BE LIABLE FOR ANY
#  DIRECT, INDIRECT, INCIDENTAL, SPECIAL, EXEMPLARY, OR CONSEQUENTIAL DAMAGES
#  (INCLUDING, BUT NOT LIMITED TO, PROCUREMENT OF SUBSTITUTE GOODS OR SERVICES;
#  LOSS OF USE, DATA, OR PROFITS; OR BUSINESS INTERRUPTION) HOWEVER CAUSED AND
#  ON ANY THEORY OF LIABILITY, WHETHER IN CONTRACT, STRICT LIABILITY, OR TORT
#  (INCLUDING NEGLIGENCE OR OTHERWISE) ARISING IN ANY WAY OUT OF THE USE OF THIS
#  SOFTWARE, EVEN IF ADVISED OF THE POSSIBILITY OF SUCH DAMAGE.
#
#  ============================================================================

import codecs
import copy
import datetime
import logging
import itertools



from ...core.item_model.proxy import AbstractModelFilter
from ...core.qt import Qt, QtGui, QtWidgets, variant_to_py, py_to_variant, is_deleted
from .base import Action, Mode, GuiContext, RenderHint
from .application_action import ( ApplicationActionGuiContext,
                                 ApplicationActionModelContext )
from camelot.core.exception import UserException
from camelot.core.utils import ugettext_lazy as _
from camelot.admin.icon import Icon

import xlsxwriter

LOGGER = logging.getLogger( 'camelot.admin.action.list_action' )

class ListActionModelContext( ApplicationActionModelContext ):
    """On top of the attributes of the 
    :class:`camelot.admin.action.application_action.ApplicationActionModelContext`, 
    this context contains :
        
    .. attribute:: selection_count
    
        the number of selected rows.
        
    .. attribute:: collection_count
    
        the number of rows in the list.
        
    .. attribute:: selected_rows
    
        an ordered list with tuples of selected row ranges.  the range is
        inclusive.
        
    .. attribute:: current_row
    
        the current row in the list if a cell is active
    
    .. attribute:: current_column
    
        the current column in the table if a cell is active
    
    .. attribute:: current_field_name
    
        the name of the field displayed in the current column
        
    .. attribute:: session
    
        The session to which the objects in the list belong.

    .. attribute:: proxy

        A :class:`camelot.core.item_model.AbstractModelProxy` object that gives
        access to the objects in the list

    .. attribute:: field_attributes
    
        The field attributes of the field to which the list relates, for example
        the attributes of Person.addresses if the list is the list of addresses
        of the Person.
       
    The :attr:`collection_count` and :attr:`selection_count` attributes allow the 
    :meth:`model_run` to quickly evaluate the size of the collection or the
    selection without calling the potentially time consuming methods
    :meth:`get_collection` and :meth:`get_selection`.

    """
    
    def __init__( self ):
        super( ListActionModelContext, self ).__init__()
        self.proxy = None
        self.admin = None
        self.current_row = None
        self.current_column = None
        self.current_field_name = None
        self.selection_count = 0
        self.collection_count = 0
        self.selected_rows = []
        self.field_attributes = dict()
        
    def get_selection( self, yield_per = None ):
        """
        :param yield_per: an integer number giving a hint on how many objects
            should fetched from the database at the same time.
        :return: a generator over the objects selected
        """
        # during deletion or duplication, the collection might
        # change, while the selection remains the same, so we should
        # be careful when using the collection to generate selection data
        for (first_row, last_row) in self.selected_rows:
            for obj in self.proxy[first_row:last_row + 1]:
                yield obj

    def get_collection( self, yield_per = None ):
        """
        :param yield_per: an integer number giving a hint on how many objects
            should fetched from the database at the same time.
        :return: a generator over the objects in the list
        """
        for obj in self.proxy[0:self.collection_count]:
            yield obj
            
    def get_object( self ):
        """
        :return: the object displayed in the current row or None
        """
        if self.current_row != None:
            for obj in self.proxy[self.current_row:self.current_row+1]:
                return obj
        
class ListActionGuiContext( ApplicationActionGuiContext ):
    """The context for an :class:`Action` on a table view.  On top of the attributes of the 
    :class:`camelot.admin.action.application_action.ApplicationActionGuiContext`, 
    this context contains :

    .. attribute:: item_view
    
       the :class:`QtWidgets.QAbstractItemView` class that relates to the table 
       view on which the widget will be placed.
       
    .. attribute:: view
    
       a :class:`camelot.view.controls.view.AbstractView` class that represents
       the view in which the action is triggered.
       
    .. attribute:: field_attributes
    
       a dictionary with the field attributes of the list.  This dictionary will
       be filled in case if the list displayed is related to a field on another
       object.  For example, the list of addresses of Person will have the field
       attributes of the Person.addresses field when displayed on the Person 
       form.
       
    """
        
    model_context = ListActionModelContext
    
    def __init__( self ):
        super( ListActionGuiContext, self ).__init__()
        self.item_view = None
        self.view = None
        self.field_attributes = dict()

    def get_progress_dialog(self):
        return GuiContext.get_progress_dialog(self)

    def get_window(self):
        if self.item_view is not None and not is_deleted(self.item_view):
            return self.item_view.window()
        return super(ListActionGuiContext, self).get_window()

    def create_model_context( self ):
        context = super( ListActionGuiContext, self ).create_model_context()
        context.field_attributes = copy.copy( self.field_attributes )
        current_row, current_column, current_field_name = None, None, None
        proxy = None
        collection_count = 0
        selection_count = 0
        selected_rows = []
        if self.item_view is not None:
            current_index = self.item_view.currentIndex()
            if current_index.isValid():
                current_row = current_index.row()
                current_column = current_index.column()
            model = self.item_view.model()
            if model is not None:
                proxy = model.get_value()
                collection_count = model.rowCount()
                if current_column is not None:
                    current_field_name = variant_to_py(
                        model.headerData(
                            current_column, Qt.Horizontal, Qt.UserRole
                        )
                    )
            if self.item_view.selectionModel() is not None:
                selection = self.item_view.selectionModel().selection()
                for i in range( len( selection ) ):
                    selection_range = selection[i]
                    rows_range = ( selection_range.top(), selection_range.bottom() )
                    selected_rows.append( rows_range )
                    selection_count += ( rows_range[1] - rows_range[0] ) + 1
        context.selection_count = selection_count
        context.collection_count = collection_count
        context.selected_rows = selected_rows
        context.current_row = current_row
        context.current_column = current_column
        context.current_field_name = current_field_name
        context.proxy = proxy
        return context
        
    def copy( self, base_class = None ):
        new_context = super( ListActionGuiContext, self ).copy( base_class )
        new_context.item_view = self.item_view
        new_context.view = self.view
        new_context.field_attributes = self.field_attributes
        return new_context

class ListContextAction( Action ):
    """An base class for actions that should only be enabled if the
    gui_context is a :class:`ListActionModelContext`
    """

    name = 'list_context_action'
    
    def get_state( self, model_context ):
        state = super( ListContextAction, self ).get_state( model_context )
        if isinstance( model_context, ListActionModelContext ):
            state.enabled = True
        else:
            state.enabled = False
        return state

class RowNumberAction( Action ):
    """
    An action that simply displays the current row number as its name to
    the user.
    """

    name = 'row_number'

    def get_state( self, model_context ):
        state = super(RowNumberAction, self).get_state(model_context)
        state.verbose_name = str(model_context.current_row + 1)
        return state

class EditAction( ListContextAction ):
    """A base class for an action that will modify the model, it will be
    disabled when the field_attributes for the relation field are set to 
    not-editable. It will also be disabled and hidden if the entity is set
    to be non-editable using __facade_args__ = { 'editable': False }.
    """

    name = 'edit_action'
    render_hint = RenderHint.TOOL_BUTTON

    def get_state( self, model_context ):
        state = super( EditAction, self ).get_state( model_context )
        # Check for editability on the level of the field
        if isinstance( model_context, ListActionModelContext ):
            editable = model_context.field_attributes.get( 'editable', True )
            if editable == False:
                state.enabled = False
        # Check for editability on the level of the entity
        admin = model_context.admin
        if admin and not admin.is_editable():
            state.visible = False
            state.enabled = False
        return state

    def model_run( self, model_context ):
        admin = model_context.admin
        if not admin.is_editable():
            raise RuntimeError("Action's model_run() called on noneditable entity")

class CloseList(Action):
    """
    Close the currently open table view
    """

    render_hint = RenderHint.TOOL_BUTTON

    icon = Icon('backspace')
    tooltip = _('Close')
    name = 'close'

    def model_run(self, model_context):
        from camelot.view import action_steps
        yield action_steps.CloseView()

class ListLabel(Action):
    """
    A simple action that displays the name of the table
    """

    render_hint = RenderHint.LABEL
    name = 'label'

    def get_state(self, model_context):
        state = super().get_state(model_context)
        state.verbose_name = str(model_context.admin.get_verbose_name_plural())
        return state


class OpenFormView( ListContextAction ):
    """Open a form view for the current row of a list."""
    
    shortcut = QtGui.QKeySequence.Open
    icon = Icon('folder') # 'tango/16x16/places/folder.png'
    tooltip = _('Open')
    # verbose name is set to None to avoid displaying it in the vertical
    # header of the table view
    verbose_name = None
    name = 'open_form_view'

    def model_run(self, model_context):
        from camelot.view import action_steps
        yield action_steps.OpenFormView(model_context.get_object(), model_context.proxy, admin=model_context.admin)

    def get_state( self, model_context ):
        state = Action.get_state(self, model_context)
        state.verbose_name = str()
        return state


class DuplicateSelection( EditAction ):
    """Duplicate the selected rows in a table"""
    
    # no shortcut here, as this is too dangerous if the user
    # presses the shortcut without being aware of the consequences
    icon = Icon('copy') # 'tango/16x16/actions/edit-copy.png'
    #icon = Icon('clone') # 'tango/16x16/actions/edit-copy.png'
    tooltip = _('Duplicate')
    verbose_name = _('Duplicate')
    name = 'duplicate_selection'

    def model_run( self, model_context ):
        from camelot.view import action_steps
        super().model_run(model_context)
        admin = model_context.admin
        new_objects = list()
        updated_objects = set()
        for i, obj in enumerate(model_context.get_selection()):
            yield action_steps.UpdateProgress(i, 
                                              model_context.selection_count,
                                              self.verbose_name )
            new_object = admin.copy(obj)
            model_context.proxy.append(new_object)
            new_objects.append(new_object)
            updated_objects.update(set(admin.get_depending_objects(new_object)))
        yield action_steps.CreateObjects(new_objects)
        yield action_steps.UpdateObjects(updated_objects)
        yield action_steps.FlushSession(model_context.session)
            
class DeleteSelection( EditAction ):
    """Delete the selected rows in a table"""
    
    shortcut = QtGui.QKeySequence.Delete
    name = 'delete_selection'
    icon = Icon('trash') # 'tango/16x16/places/user-trash.png'
    tooltip = _('Delete')
    verbose_name = _('Delete')

    def gui_run( self, gui_context ):
        #
        # if there is an open editor on a row that will be deleted, there
        # might be an assertion failure in QT, or the data of the editor 
        # might be pushed to the row that replaces the deleted one
        #
        gui_context.item_view.close_editor()
        super( DeleteSelection, self ).gui_run( gui_context )
        # this refresh call could be avoided if the removal of an object
        # in the collection through the DeleteObject action step handled this
        gui_context.item_view.model().refresh()
        gui_context.item_view.clearSelection()

    def model_run( self, model_context ):
        from camelot.view import action_steps
        super().model_run(model_context)
        admin = model_context.admin
        if model_context.selection_count <= 0:
            return
        objects_to_remove = list( model_context.get_selection() )
        #
        # it might be impossible to determine the depending objects once
        # the object has been removed from the collection
        #
        depending_objects = set()
        for o in objects_to_remove:
            depending_objects.update( set( admin.get_depending_objects( o ) ) )
        for i, obj in enumerate( objects_to_remove ):
            yield action_steps.UpdateProgress( i, 
                                               model_context.selection_count,
                                               _('Removing') )
            #
            # We should not update depending objects that have
            # been deleted themselves
            #
            try:
                depending_objects.remove( obj )
            except KeyError:
                pass
            for step in self.handle_object( model_context, obj ):
                yield step
        yield action_steps.UpdateObjects(depending_objects)
        yield action_steps.FlushSession( model_context.session )
        
    def handle_object( self, model_context, obj ):
        from camelot.view import action_steps
        model_context.proxy.remove(obj)
        yield action_steps.DeleteObjects((obj,))
        model_context.admin.delete(obj)

class AbstractToPrevious(object):

    render_hint = RenderHint.TOOL_BUTTON
    shortcut = QtGui.QKeySequence.MoveToPreviousPage
    icon = Icon('step-backward') # 'tango/16x16/actions/go-previous.png'
    tooltip = _('Previous')
    verbose_name = _('Previous')
    
class ToPreviousRow( AbstractToPrevious, ListContextAction ):
    """Move to the previous row in a table"""

    name = 'to_previous'

    def gui_run( self, gui_context ):
        item_view = gui_context.item_view
        selection = item_view.selectedIndexes()
        rows = item_view.model().rowCount()
        if rows <= 0:
            return
        if selection:
            current_row = selection[0].row()
            previous_row = ( current_row - 1 ) % rows
        else:
            previous_row = 0
        item_view.selectRow( previous_row )

    def get_state( self, model_context ):
        state = super( ToPreviousRow, self ).get_state( model_context )
        #if state.enabled:
        #    state.enabled = ( model_context.current_row > 0 )
        return state

class AbstractToFirst(object):

    render_hint = RenderHint.TOOL_BUTTON
    shortcut = QtGui.QKeySequence.MoveToStartOfDocument
    icon = Icon('fast-backward') # 'tango/16x16/actions/go-first.png'
    tooltip = _('First')
    verbose_name = _('First')

class ToFirstRow( AbstractToFirst, ToPreviousRow ):
    """Move to the first row in a table"""

    name = 'to_first'

    def gui_run( self, gui_context ):
        gui_context.item_view.selectRow( 0 )

class AbstractToNext(object):

    render_hint = RenderHint.TOOL_BUTTON
    shortcut = QtGui.QKeySequence.MoveToNextPage
    icon = Icon('step-forward') # 'tango/16x16/actions/go-next.png'
    tooltip = _('Next')
    verbose_name = _('Next')
    
class ToNextRow( AbstractToNext, ListContextAction ):
    """Move to the next row in a table"""

    name = 'to_next'

    def gui_run( self, gui_context ):
        item_view = gui_context.item_view
        selection = item_view.selectedIndexes()
        rows = item_view.model().rowCount()
        if rows <= 0:
            return
        if selection:
            current_row = selection[0].row()
            next_row = ( current_row + 1 ) % rows
        else:
            next_row = 0
        item_view.selectRow( next_row )

    def get_state( self, model_context ):
        state = super( ToNextRow, self ).get_state( model_context )
        #if state.enabled:
        #    max_row = model_context.collection_count - 1
        #    state.enabled = ( model_context.current_row < max_row )
        return state

class AbstractToLast(object):

    render_hint = RenderHint.TOOL_BUTTON
    shortcut = QtGui.QKeySequence.MoveToEndOfDocument
    icon = Icon('fast-forward') # 'tango/16x16/actions/go-last.png'
    tooltip = _('Last')
    verbose_name = _('Last')
    
class ToLastRow( AbstractToLast, ToNextRow ):
    """Move to the last row in a table"""

    name = 'to_last'

    def gui_run( self, gui_context ):
        item_view = gui_context.item_view
        item_view.selectRow( item_view.model().rowCount() - 1 )

class SaveExportMapping( Action ):
    """
    Save the user defined order of columns to export
    """

    verbose_name = _('Save')
    tooltip = _('Save the order of the columns for future use')
    name = 'save_mapping'

    def __init__(self, settings):
        self.settings = settings

    def read_mappings(self):
        self.settings.sync()
        mappings = dict()
        number_of_mappings = self.settings.beginReadArray('mappings')
        for i in range(number_of_mappings):
            self.settings.setArrayIndex(i)
            name = variant_to_py(self.settings.value('name', py_to_variant(b'')))
            number_of_columns = self.settings.beginReadArray('columns')
            columns = list()
            for j in range(number_of_columns):
                self.settings.setArrayIndex(j)
                field = variant_to_py(self.settings.value('field',
                                                          py_to_variant(b'')))
                columns.append(field)
            self.settings.endArray()
            mappings[name] = columns
        self.settings.endArray()
        return mappings

    def write_mappings(self, mappings):
        self.settings.beginWriteArray('mappings')
        for i, (name, columns) in enumerate(mappings.items()):
            self.settings.setArrayIndex(i)
            self.settings.setValue('name', name)
            self.settings.beginWriteArray('columns')
            for j, column in enumerate(columns):
                self.settings.setArrayIndex(j)
                self.settings.setValue('field', column)
            self.settings.endArray()
        self.settings.endArray()
        self.settings.sync()

    def model_run(self, model_context):
        from ..object_admin import ObjectAdmin
        from camelot.view import action_steps

        class ExportMappingOptions(object):

            def __init__(self):
                self.name = None

            class Admin(ObjectAdmin):
                list_display = ['name']
                field_attributes = {'name': {'editable': True,
                                             'nullable': False}}

        if model_context.collection_count:
            mappings = self.read_mappings()
            options = ExportMappingOptions()
            app_admin = model_context.admin.get_application_admin()
            options_admin = app_admin.get_related_admin(ExportMappingOptions)
            yield action_steps.ChangeObject(options, options_admin)
            columns = [column_mapping.field for column_mapping in model_context.get_collection() if column_mapping.field]
            mappings[options.name] = columns
            self.write_mappings(mappings)

class RestoreExportMapping( SaveExportMapping ):
    """
    Restore the user defined order of columns to export
    """

    verbose_name = _('Restore')
    tooltip = _('Restore the previously stored order of the columns')
    name = 'restore_mapping'

    def model_run(self, model_context):
        from camelot.view import action_steps

        mappings = self.read_mappings()
        mapping_names = [(k,k) for k in mappings.keys()]
        mapping_name = yield action_steps.SelectItem(mapping_names)
        if mapping_name is not None:
            fields = mappings[mapping_name]
            for i, column_mapping in enumerate(model_context.get_collection()):
                if i<len(fields):
                    # the stored field might no longer exist
                    for field, _name in model_context.admin.field_choices:
                        if field==fields[i]:
                            column_mapping.field = fields[i]
                            break
                else:
                    column_mapping.field = None
            yield action_steps.UpdateObjects(model_context.get_collection())

class RemoveExportMapping( SaveExportMapping ):
    """
    Remove a user defined order of columns to export
    """

    verbose_name = _('Remove')
    tooltip = _('Remove the previously stored order of the columns')
    name = 'remove_mapping'

    def model_run(self, model_context):
        from camelot.view import action_steps
    
        mappings = self.read_mappings()
        mapping_names = [(k,k) for k in mappings.keys()]
        mapping_name = yield action_steps.SelectItem(mapping_names)
        if mapping_name is not None:
            mappings.pop(mapping_name)
            self.write_mappings(mappings)


class ClearMapping(Action):
    """
    Clear a selection of mappings
    """

    verbose_name = _('Clear')
    name = 'clear_mapping'

    def model_run(self, model_context):
        from camelot.view import action_steps

        cleared_mappings = list()
        for mapping in model_context.get_selection():
            if mapping.field is not None:
                mapping.field = None
                cleared_mappings.append(mapping)
        yield action_steps.UpdateObjects(cleared_mappings)


class ExportSpreadsheet( ListContextAction ):
    """Export all rows in a table to a spreadsheet"""

    render_hint = RenderHint.TOOL_BUTTON
    icon = Icon('file-excel') # 'tango/16x16/mimetypes/x-office-spreadsheet.png'
    tooltip = _('Export to MS Excel')
    verbose_name = _('Export to MS Excel')
    name = 'export'

    max_width = 40
    font_name = 'Calibri'
    
    def model_run( self, model_context ):
        from decimal import Decimal
        from camelot.view.import_utils import (
            ColumnMapping, ColumnSelectionAdmin
        )
        from camelot.view.utils import (
            get_settings, local_date_format, local_datetime_format,
            local_time_format
        )
        from camelot.view import action_steps
        #
        # Select the columns that need to be exported
        # 
        yield action_steps.UpdateProgress(text=_('Prepare export'))
        admin = model_context.admin
        # Todo : settings should not be accessed from the model
        settings = get_settings(admin.get_name())
        settings.beginGroup('export_spreadsheet')
        all_fields = admin.get_all_fields_and_attributes()
        field_choices = [(f,str(entity_fa['name'])) for f,entity_fa in
                         all_fields.items() ]
        field_choices.sort(key=lambda field_tuple:field_tuple[1])
        list_columns = admin.get_columns()
        # the admin might show more columns then fields available, if the
        # columns are generated dynamically
        max_mapping_length = max(len(list_columns), len(all_fields))
        row_data = [None] * max_mapping_length
        column_range = range(max_mapping_length)
        mappings = []
        for i, default_field in itertools.zip_longest(column_range,
                                                      admin.get_columns(),
                                                      fillvalue=None):
            mappings.append(ColumnMapping(i, [row_data], default_field))
            
        mapping_admin = ColumnSelectionAdmin(admin, field_choices=field_choices)
        mapping_admin.related_toolbar_actions = [SaveExportMapping(settings),
                                                 RestoreExportMapping(settings),
                                                 RemoveExportMapping(settings),
                                                 ClearMapping(),
                                                 ]
        change_mappings = action_steps.ChangeObjects(mappings, mapping_admin)
        change_mappings.title = _('Select field')
        change_mappings.subtitle = _('Specify for each column the field to export')
        yield change_mappings
        settings.endGroup()
        columns = []
        for i, mapping in enumerate(mappings):
            if mapping.field is not None:
                columns.append((mapping.field, all_fields[mapping.field]))
        #
        # setup worksheet
        #
        yield action_steps.UpdateProgress( text = _('Create worksheet') )
        filename = action_steps.OpenFile.create_temporary_file( '.xlsx' )
        workbook = xlsxwriter.Workbook(filename, {'constant_memory': True})
        sheet = workbook.add_worksheet()
        
        #
        # write styles
        #
        title_style = workbook.add_format({
                                            'font_name':       self.font_name,
                                            'bold':            True,
                                            'font_size':       12,
                                            })
        header_style = workbook.add_format({
                                            'font_name':       self.font_name,
                                            'bold':            True,
                                            'font_color':      '#FFFFFF',
                                            'font_size':       10,
                                            'bg_color':        '#4F81BD',
                                            'bottom':          1,
                                            'top':             1,
                                            'border_color':    '#95B3D7',
                                            })

        sheet.write(0, 0, admin.get_verbose_name_plural(), title_style)
        
        #
        # create some patterns and formats
        #
        date_format = workbook.add_format({'num_format': local_date_format()})
        datetime_format = workbook.add_format({'num_format': local_datetime_format()})
        time_format = workbook.add_format({'num_format': local_time_format()})
        int_format = workbook.add_format({'num_format': '0'})
        decimal_format = workbook.add_format({'num_format': '0.00'})
        numeric_style = []
        for i in range(12):
            style = workbook.add_format({'num_format': '0.' + ('0' * i)})
            numeric_style.append(style)

        #
        # write headers
        #
        sheet.autofilter(1, 0, 1, len(columns) - 1)
        sheet.set_column(0, len(columns) - 1, 20)
        field_names = []
        for i, (name, field_attributes) in enumerate( columns ):
            verbose_name = str( field_attributes.get( 'name', name ) )
            field_names.append( name )
            sheet.write(1, i, verbose_name, header_style)
        
        #
        # write data
        #
        offset = 2
        static_attributes = list(admin.get_static_field_attributes(field_names)) 
        for j, obj in enumerate( model_context.get_collection( yield_per = 100 ) ):
            dynamic_attributes = admin.get_dynamic_field_attributes( obj, 
                                                                     field_names )
            row = offset + j
            if j % 100 == 0:
                yield action_steps.UpdateProgress( j, model_context.collection_count )
            fields = enumerate(zip(field_names, 
                                             static_attributes,
                                             dynamic_attributes))
            for i, (name, attributes, delta_attributes) in fields:
                attributes.update( delta_attributes )
                value = getattr( obj, name )
                style = None
                if value is not None:
                    if isinstance( value, Decimal ):
                        style = decimal_format
                    elif isinstance( value, list ):
                        separator = attributes.get('separator', ', ')
                        value = separator.join([str(el) for el in value])
                    elif isinstance( value, float ):
                        precision = attributes.get('precision', 2)
                        style = numeric_style[precision]
                    elif isinstance( value, int ):
                        style = int_format
                    elif isinstance( value, datetime.date ):
                        style = date_format
                    elif isinstance( value, datetime.datetime ):
                        style = datetime_format
                    elif isinstance( value, datetime.time ):
                        style = time_format
                    elif attributes.get('to_string') is not None:
                        value = str(attributes['to_string'](value))
                    else:
                        value = str(value)
                else:
                    # empty cells should be filled as well, to get the
                    # borders right
                    value = ''
                sheet.write(row, i, value, style)

        yield action_steps.UpdateProgress( text = _('Saving file') )
        workbook.close()
        yield action_steps.UpdateProgress( text = _('Opening file') )
        yield action_steps.OpenFile( filename )
    
class PrintPreview( ListContextAction ):
    """Print all rows in a table"""

    render_hint = RenderHint.TOOL_BUTTON
    icon = Icon('print') # 'tango/16x16/actions/document-print-preview.png'
    tooltip = _('Print Preview')
    verbose_name = _('Print Preview')
    name = 'print'

    def model_run( self, model_context ):
        from camelot.view import action_steps
        admin = model_context.admin
        columns = admin.get_columns()
        
        table = []
        to_strings = [admin.get_field_attributes(field)['to_string'] for field in columns]
        column_range = range( len( columns ) )
        for obj in model_context.get_collection():
            table.append( [to_strings[i]( getattr( obj, columns[i] ) ) for i in column_range] )
        context = {
          'title': admin.get_verbose_name_plural(),
          'table': table,
          'columns': [admin.get_field_attributes(field)['name'] for field in columns],
        }
        yield action_steps.PrintJinjaTemplate( template = 'list.html',
                                               context = context )

class SelectAll( ListContextAction ):
    """Select all rows in a table"""
    
    verbose_name = _('Select &All')
    shortcut = QtGui.QKeySequence.SelectAll
    tooltip = _('Select all rows in the table')
    name = 'select_all'

    def gui_run( self, gui_context ):
        gui_context.item_view.selectAll()
        
class ImportFromFile( EditAction ):
    """Import a csv file in the current table"""

    render_hint = RenderHint.TOOL_BUTTON
    verbose_name = _('Import from file')
    icon = Icon('file-import') # 'tango/16x16/mimetypes/text-x-generic.png'
    tooltip = _('Import from file')
    name = 'import'

    def model_run( self, model_context ):
        import os.path
        import chardet
        from camelot.view import action_steps
        from camelot.view.import_utils import ( UnicodeReader, 
                                                RowData, 
                                                RowDataAdmin,
                                                XlsReader,
                                                ColumnMapping,
                                                ColumnMappingAdmin )
        super().model_run(model_context)
        admin = model_context.admin
        file_names = yield action_steps.SelectFile()
        for file_name in file_names:
            yield action_steps.UpdateProgress( text = _('Reading data') )
            #
            # read the data into temporary row_data objects
            #
            if os.path.splitext( file_name )[-1] in ('.xls', '.xlsx'):
                items = list(XlsReader(file_name))
            else:
                detected = chardet.detect(open(file_name, 'rb').read())['encoding']
                enc = detected or 'utf-8'
                items = list(UnicodeReader(codecs.open(file_name, encoding=enc), encoding = enc ))
            collection = [ RowData(i, row_data) for i, row_data in enumerate( items ) ]
            if len( collection ) < 1:
                raise UserException( _('No data in file' ) )
            #
            # select columns to import
            #
            default_fields = [field for field in admin.get_columns()
                              if admin.get_field_attributes(field).get('editable', True)]
            mappings = []
            # 
            # it should be possible to select not editable fields, to be able to
            # import foreign keys, these are not editable by default, it might
            # be better to explicitly allow foreign keys, but this info is not
            # in the field attributes
            #
            all_fields = [(f,str(entity_fa['name'])) for f,entity_fa in 
                          admin.get_all_fields_and_attributes().items() if entity_fa.get('from_string')]
            all_fields.sort(key=lambda field_tuple:field_tuple[1])
            for i, default_field in itertools.zip_longest(range(len(all_fields)),
                                                          default_fields):
                mappings.append(ColumnMapping(i, items, default_field))
            
    
            column_mapping_admin = ColumnMappingAdmin(admin,
                                                      field_choices=all_fields)
    
            change_mappings = action_steps.ChangeObjects(mappings, 
                                                         column_mapping_admin)
            change_mappings.title = _('Select import column')
            change_mappings.subtitle = _('Select for each column in which field it should be imported')
            yield change_mappings
            #
            # validate the temporary data
            #
            row_data_admin = RowDataAdmin(admin, mappings)
            yield action_steps.ChangeObjects( collection, row_data_admin )
            #
            # Ask confirmation
            #
            yield action_steps.MessageBox( icon = QtWidgets.QMessageBox.Warning, 
                                           title = _('Proceed with import'), 
                                           text = _('Importing data cannot be undone,\n'
                                                    'are you sure you want to continue') )
            #
            # import the temporary objects into real objects
            #
            with model_context.session.begin():
                for i,row in enumerate(collection):
                    new_entity_instance = admin.entity()
                    for field_name in row_data_admin.get_columns():
                        attributes = row_data_admin.get_field_attributes(field_name)
                        from_string = attributes['from_string']
                        setattr(
                            new_entity_instance,
                            attributes['original_field'],
                            from_string(getattr(row, field_name))
                        )
                    admin.add( new_entity_instance )
                    # in case the model is a collection proxy, the new objects should
                    # be appended
                    model_context.proxy.append(new_entity_instance)
                    yield action_steps.UpdateProgress( i, len( collection ), _('Importing data') )
                yield action_steps.FlushSession( model_context.session )
            yield action_steps.Refresh()
        

class ReplaceFieldContents( EditAction ):
    """Select a field an change the content for a whole selection"""
    
    verbose_name = _('Replace field contents')
    tooltip = _('Replace the content of a field for all rows in a selection')
    icon = Icon('edit') # 'tango/16x16/actions/edit-find-replace.png'
    message = _('Field is not editable')
    resolution = _('Only select editable rows')
    shortcut = QtGui.QKeySequence.Replace
    name = 'replace'

    def gui_run( self, gui_context ):
        #
        # if there is an open editor on a row that will be deleted, there
        # might be an assertion failure in QT, or the data of the editor 
        # might be pushed to the changed row
        #
        gui_context.item_view.close_editor()
        super(ReplaceFieldContents, self ).gui_run(gui_context)

    def model_run( self, model_context ):
        from camelot.view import action_steps
        super().model_run(model_context)
        field_name, value = yield action_steps.ChangeField(
            model_context.admin,
            field_name = model_context.current_field_name
        )
        yield action_steps.UpdateProgress( text = _('Replacing field') )
        dynamic_field_attributes = model_context.admin.get_dynamic_field_attributes
        with model_context.session.begin():
            for obj in model_context.get_selection():
                dynamic_fa = list(dynamic_field_attributes(obj, [field_name]))[0]
                if dynamic_fa.get('editable', True) == False:
                    raise UserException(self.message, resolution=self.resolution)
                setattr( obj, field_name, value )
                # dont rely on the session to update the gui, since the objects
                # might not be in a session
            yield action_steps.UpdateObjects(model_context.get_selection())
            yield action_steps.FlushSession(model_context.session)


class FieldFilter(object):
    """
    Helper class for the `SetFilters` action that allows the user to
    configure a filter on an individual field.
    """

    def __init__(self, value=None):
        self.value = value


class SetFilters(Action, AbstractModelFilter):
    """
    Apply a set of filters on a list.
    This action differs from those in `list_filter` in the sense that it will
    pop up a dialog to configure a complete filter and wont allow the user
    to apply filters from within its widget.
    """

    render_hint = RenderHint.TOOL_BUTTON
    verbose_name = _('Find')
    tooltip = _('Filter the data')
    icon = Icon('filter')
    name = 'filter'

    def get_field_name_choices(self, model_context):
        """
        :return: a list of choices with the fields the user can select to
           filter upon.
        """
        field_attributes = model_context.admin.get_all_fields_and_attributes()
        field_choices = [(f, str(fa['name'])) for f, fa in field_attributes.items() if fa.get('operators')]
        field_choices.sort(key=lambda choice:choice[1])
        return field_choices

    def model_run( self, model_context ):
        from camelot.admin.object_admin import ObjectAdmin
        from camelot.view import action_steps

        if model_context.mode_name == '__clear':
            new_filter_value = {}
        elif model_context.mode_name is None:
            new_filter_value = {}
        else:
            filter_value = model_context.proxy.get_filter(self) or {}
            filter_field_name = model_context.mode_name
            filter_field_attributes = model_context.admin.get_field_attributes(filter_field_name)
            filter_value_attributes = {
                'name': filter_field_attributes['name'],
                'editable': True,
                'delegate': filter_field_attributes['delegate'],
            }
            # in case the original choices are non dynamic list, they
            # can be reused
            if isinstance(filter_field_attributes.get('choices'), list):
                filter_value_attributes['choices'] = filter_field_attributes['choices']
    
            class FieldFilterAdmin(ObjectAdmin):
                verbose_name = _('Filter')
                list_display = ['value']
                field_attributes = {
                    'value': filter_value_attributes
                }
    
            field_filter = FieldFilter(filter_value.get(filter_field_name))
            filter_admin = FieldFilterAdmin(model_context.admin, FieldFilter)
            change_filter = action_steps.ChangeObject(field_filter, filter_admin)
            yield change_filter
            new_filter_value = {filter_field_name: field_filter.value}

        yield action_steps.SetFilter(self, new_filter_value)
        new_state = self._get_state(model_context, new_filter_value)
        yield action_steps.UpdateActionsState({self: new_state})

    def decorate_query(self, query, values):
        return query.filter_by(**values)

    def _get_state(self, model_context, filter_value):
        state = super(SetFilters, self).get_state(model_context)
        state.modes = modes = []
        if len(filter_value) is not None:
            state.notification = True
        for name, verbose_name in self.get_field_name_choices(model_context):
            if name in filter_value:
                modes.append(Mode(name, verbose_name, icon=Icon('check-circle')))
            else:
                modes.append(Mode(name, verbose_name))
        modes.extend([
            Mode('__clear', _('Clear filter'), icon=Icon('minus-circle')),
        ])
        return state

    def get_state(self, model_context):
        filter_value = model_context.proxy.get_filter(self) or {}
        return self._get_state(model_context, filter_value)


class AddExistingObject( EditAction ):
    """Add an existing object to a list if it is not yet in the
    list"""
    
    tooltip = _('Add')
    verbose_name = _('Add')
    icon = Icon('plus') # 'tango/16x16/actions/list-add.png'
    name = 'add_object'
    
    def model_run( self, model_context ):
        from sqlalchemy.orm import object_session
        from camelot.view import action_steps
        super().model_run(model_context)
        objs_to_add = yield action_steps.SelectObjects(model_context.admin)
        for obj_to_add in objs_to_add:
            for obj in model_context.get_collection():
                if obj_to_add == obj:
                    return
            model_context.proxy.append(obj_to_add)
        yield action_steps.UpdateObjects(objs_to_add)
        for obj_to_add in objs_to_add:
            yield action_steps.FlushSession(object_session(obj_to_add))
            break
        
class AddNewObject( EditAction ):
    """Add a new object to a collection. Depending on the
    'create_inline' field attribute, a new form is opened or not.
    
    This action will also set the default values of the new object, add the
    object to the session, and flush the object if it is valid.
    """

    shortcut = QtGui.QKeySequence.New
    #icon = Icon('plus-square') # 'tango/16x16/actions/document-new.png'
    icon = Icon('plus-circle') # 'tango/16x16/actions/document-new.png'
    tooltip = _('New')
    verbose_name = _('New')
    name = 'new_object'
    
    def get_admin(self, model_context):
        """
        Return the admin used for creating and handling the new entity instance with.
        By default, the given model_context's admin is used.
        """
        return model_context.admin
<<<<<<< HEAD

=======
    
>>>>>>> a059f704
    def create_object(self, model_context, admin, session=None):
        """
        Create a new entity instance based on the given model_context as an instance of the given admin's entity.
        This is done in the given session, or the default session if it is not yet attached to a session.
        """
        new_object = admin.entity(_session=session)
        subsystem_object = admin.get_subsystem_object(new_object)
        admin.add(new_object)
        # defaults might depend on object being part of a collection
        model_context.proxy.append(subsystem_object)
        # Give the default fields their value
        admin.set_defaults(new_object)
        return new_object
        yield

    def model_run( self, model_context ):
        from camelot.view import action_steps
<<<<<<< HEAD
        super().model_run(model_context)
        admin = self.get_admin(model_context)
        create_inline = model_context.field_attributes.get('create_inline', False)
        new_object = yield from self.create_object(model_context, admin)
=======
        create_inline = model_context.field_attributes.get('create_inline', False)
        admin = self.get_admin(model_context)
        new_object = yield from self.create_object(model_context, admin)
        subsystem_object = admin.get_subsystem_object(new_object)
>>>>>>> a059f704
        # if the object is valid, flush it, but in ancy case inform the gui
        # the object has been created
        yield action_steps.CreateObjects((subsystem_object,))
        if not len(admin.get_validator().validate_object(new_object)):
            yield action_steps.FlushSession(model_context.session)
        # Even if the object was not flushed, it's now part of a collection,
        # so it's dependent objects should be updated
        yield action_steps.UpdateObjects(
            tuple(admin.get_depending_objects(new_object))
        )
        if create_inline is False:
            yield action_steps.OpenFormView(new_object, admin.get_proxy([new_object]), admin)

class RemoveSelection(DeleteSelection):
    """Remove the selected objects from a list without deleting them"""
    
    shortcut = None
    tooltip = _('Remove')
    verbose_name = _('Remove')
    icon = Icon('minus') # 'tango/16x16/actions/list-remove.png'
    name = 'remove_selection'
            
    def handle_object( self, model_context, obj ):
        model_context.proxy.remove( obj )
        # no StopIteration, since the supergenerator needs to
        # continue to flush the session
        yield None

class ActionGroup(EditAction):
    """Group a number of actions in a pull down"""

    tooltip = _('More')
    icon = Icon('cog') # 'tango/16x16/emblems/emblem-system.png'
    actions = (ImportFromFile(), ReplaceFieldContents())
    name = 'import_replace'
    
    def get_state(self, model_context):
        state = super(ActionGroup, self).get_state(model_context)
        state.modes = [
            Mode(str(i), a.verbose_name, a.icon) for i, a in enumerate(self.actions)
        ]
        return state
    
    def model_run(self, model_context):
        super().model_run(model_context)
        if model_context.mode_name is not None:
            action = self.actions[int(model_context.mode_name)]
            yield from action.model_run(model_context)<|MERGE_RESOLUTION|>--- conflicted
+++ resolved
@@ -1140,11 +1140,7 @@
         By default, the given model_context's admin is used.
         """
         return model_context.admin
-<<<<<<< HEAD
-
-=======
-    
->>>>>>> a059f704
+
     def create_object(self, model_context, admin, session=None):
         """
         Create a new entity instance based on the given model_context as an instance of the given admin's entity.
@@ -1162,17 +1158,11 @@
 
     def model_run( self, model_context ):
         from camelot.view import action_steps
-<<<<<<< HEAD
         super().model_run(model_context)
-        admin = self.get_admin(model_context)
-        create_inline = model_context.field_attributes.get('create_inline', False)
-        new_object = yield from self.create_object(model_context, admin)
-=======
         create_inline = model_context.field_attributes.get('create_inline', False)
         admin = self.get_admin(model_context)
         new_object = yield from self.create_object(model_context, admin)
         subsystem_object = admin.get_subsystem_object(new_object)
->>>>>>> a059f704
         # if the object is valid, flush it, but in ancy case inform the gui
         # the object has been created
         yield action_steps.CreateObjects((subsystem_object,))
