#  ============================================================================
#
#  Copyright (C) 2007-2013 Conceptive Engineering bvba. All rights reserved.
#  www.conceptive.be / info@conceptive.be
#
#  This file is part of the Camelot Library.
#
#  This file may be used under the terms of the GNU General Public
#  License version 2.0 as published by the Free Software Foundation
#  and appearing in the file license.txt included in the packaging of
#  this file.  Please review this information to ensure GNU
#  General Public Licensing requirements will be met.
#
#  If you are unsure which license is appropriate for your use, please
#  visit www.python-camelot.com or contact info@conceptive.be
#
#  This file is provided AS IS with NO WARRANTY OF ANY KIND, INCLUDING THE
#  WARRANTY OF DESIGN, MERCHANTABILITY AND FITNESS FOR A PARTICULAR PURPOSE.
#
#  For use of this library in commercial applications, please contact
#  info@conceptive.be
#
#  ============================================================================

import inspect
import itertools
import logging
logger = logging.getLogger('camelot.admin.entity_admin')

from camelot.admin.object_admin import ObjectAdmin
from camelot.view.utils import to_string
from camelot.core.memento import memento_change
from camelot.core.utils import ugettext_lazy
from camelot.core.orm import Session
from camelot.core.orm.entity import entity_to_dict
from camelot.admin.validator.entity_validator import EntityValidator

import six

from sqlalchemy import orm, schema
from sqlalchemy.orm.attributes import instance_state

class EntityAdmin(ObjectAdmin):
    """Admin class specific for classes that are mapped by sqlalchemy.
This allows for much more introspection than the standard
:class:`camelot.admin.object_admin.ObjectAdmin`.

It has additional class attributes that customise its behaviour.

**Filtering**

.. attribute:: list_filter

    A list of fields that should be used to generate filters for in the table
    view.  If the field named is a one2many, many2one or many2many field, the
    field name should be followed by a field name of the related entity ::

        class Project( Entity ):
            oranization = OneToMany( 'Organization' )
            name = Column( Unicode(50) )

          class Admin( EntityAdmin ):
              list_display = ['organization']
              list_filter = ['organization.name']

    .. image:: /_static/filter/group_box_filter.png

**Copying**

.. attribute:: copy_deep

   A dictionary of fields that will be deep copied when the user presses the copy
   button.  This is useful for OneToMany fields.  The key in the dictionary should
   be the name of the field, and the value is a new dictionary that can contain other
   fields that need to be copied::

       copy_deep = {'addresses':{}}

.. attribute:: copy_exclude

    A list of fields that should not be copied when the user presses the copy button::

        copy_exclude = ['name']

    The fields that form the primary key of the object will be excluded by default.

**Searching**

.. attribute:: list_search

    A list of fields that should be searched when the user enters something in
    the search box in the table view.  By default all fields are
    searched for which Camelot can do a conversion of the entered string to the
    datatype of the underlying column.

    For use with one2many, many2one or many2many fields, the same rules as for the
    list_filter attribute apply

.. attribute:: search_all_fields

    Defaults to True, meaning that by default all searchable fields should be
    searched.  If this is set to False, one should explicitely set the list_search
    attribute to enable search.

.. attribute:: expanded_list_search

    A list of fields that will be searchable through the expanded search.  When set
    to None, all the fields in list_display will be searchable.  Use this attribute
    to limit the number of search widgets.  Defaults to None.

    """

    list_search = []
    expanded_list_search = None
    copy_deep = {}
    copy_exclude = []
    search_all_fields = True
    validator = EntityValidator

    def __init__(self, app_admin, entity):
        super(EntityAdmin, self).__init__(app_admin, entity)
        from sqlalchemy.orm.exc import UnmappedClassError
        from sqlalchemy.orm.mapper import _mapper_registry
        try:
            self.mapper = orm.class_mapper(self.entity)
        except UnmappedClassError as exception:
            mapped_entities = [six.text_type(m) for m in six.iterkeys(_mapper_registry)]
            logger.error(u'%s is not a mapped class, configured mappers include %s'%(self.entity, u','.join(mapped_entities)),
                         exc_info=exception)
            raise exception

    @classmethod
    def get_sql_field_attributes( cls, columns ):
        """Returns a set of default field attributes based on introspection
        of the SQLAlchemy columns that form a field

        :param: columns a list of :class:`sqlalchemy:sqlalchemy.schema.Column` objects.
        :return: a dictionary with field attributes

        By default this method looks at the first column that defines the
        field and derives a delegate and other field attributes that make
        sense.
        """
        from camelot.view.field_attributes import _sqlalchemy_to_python_type_
        sql_attributes = dict()
        for column in columns:
            column_type = column.type
            sql_attributes['python_type'] = ''
            sql_attributes['doc'] = ''
            for base_class in inspect.getmro( type( column_type ) ):
                fa = _sqlalchemy_to_python_type_.get( base_class,
                                                      None )
                if fa != None:
                    sql_attributes.update( fa( column_type ) )
                    break
            if isinstance( column, (schema.Column) ):
                sql_attributes['nullable'] = column.nullable
                sql_attributes['default'] = column.default
                sql_attributes['doc'] = column.doc or ''
                if column.primary_key:
                    sql_attributes['editable'] = False
            field_admin = getattr(column, '_field_admin', None)
            if field_admin != None:
                sql_attributes.update(field_admin.get_field_attributes())
            break
        return sql_attributes

    def get_query(self):
        """:return: an sqlalchemy query for all the objects that should be
        displayed in the table or the selection view.  Overwrite this method to
        change the default query, which selects all rows in the database.
        """
        return Session().query( self.entity )

    def get_verbose_identifier(self, obj):
        if obj:
            primary_key = self.mapper.primary_key_from_instance(obj)
            if not None in primary_key:
                primary_key_representation = u','.join([six.text_type(v) for v in primary_key])
                if hasattr(obj, '__unicode__'):
                    return u'%s %s : %s' % (
                        six.text_type(self.get_verbose_name() or ''),
                        primary_key_representation,
                        six.text_type(obj)
                    )
                else:
                    return u'%s %s' % (
                        self.get_verbose_name() or '',
                        primary_key_representation
                    )
        return self.get_verbose_name()

    def get_field_attributes(self, field_name):
        """Get the attributes needed to visualize the field field_name
        :param field_name: the name of the field

        :return: a dictionary of attributes needed to visualize the field,
        those attributes can be:
         * python_type : the corresponding python type of the object
         * editable : bool specifying wether the user can edit this field
         * widget : which widget to be used to render the field
         * ...
        """
        from sqlalchemy.orm.mapper import _mapper_registry

        try:
            return self._field_attributes[field_name]
        except KeyError:
            from camelot.view.controls import delegates
<<<<<<< HEAD
            from camelot.view.proxy.queryproxy import QueryTableProxy
            #
            # Default attributes for all fields
            #
            attributes = dict(
                python_type = str,
                to_string = to_string,
                field_name = field_name,
                length = None,
                tooltip = None,
                background_color = None,
                #minimal_column_width = 12,
                editable = False,
                nullable = True,
                widget = 'str',
                blank = True,
                delegate = delegates.PlainTextDelegate,
                validator_list = [],
                name = ugettext_lazy(field_name.replace('_', ' ').capitalize())
            )

            #
            # Field attributes forced by the field_attributes property
            #
            forced_attributes = {}
            try:
                forced_attributes = self.field_attributes[field_name]
            except KeyError:
                pass

            def resolve_target(target):
                """A class or name of the class representing the other
                side of a relation.  Use the name of the class to avoid
                circular dependencies"""
                if isinstance(target, six.string_types):
                    for mapped_class in six.iterkeys(_mapper_registry):
                        if mapped_class.class_.__name__ == target:
                            return mapped_class.class_
                    raise Exception('No mapped class found for target %s'%target)
                return target

            def get_entity_admin(target):
                """Helper function that instantiated an Admin object for a
                target entity class.

                :param target: an entity class for which an Admin object is
                needed
                """

                try:
                    admin_class = forced_attributes['admin']
                    return admin_class(self.app_admin, target)
                except KeyError:
                    return self.get_related_admin(target)
            #
            # Get the default field_attributes trough introspection if the
            # field is a mapped field
            #
            from sqlalchemy import orm
            from sqlalchemy.exc import InvalidRequestError

            try:
                property = self.mapper.get_property(
                    field_name
=======
            from camelot.view.proxy.queryproxy import QueryTableProxy
            #
            # Default attributes for all fields
            #
            attributes = dict(
                python_type = str,
                to_string = to_string,
                field_name = field_name,
                length = None,
                tooltip = None,
                background_color = None,
                #minimal_column_width = 12,
                editable = False,
                nullable = True,
                widget = 'str',
                blank = True,
                delegate = delegates.PlainTextDelegate,
                validator_list = [],
                name = ugettext_lazy(field_name.replace('_', ' ').capitalize())
            )

            #
            # Field attributes forced by the field_attributes property
            #
            forced_attributes = self.field_attributes.get(field_name, {})

            #
            # Get the default field_attributes trough introspection if the
            # field is a mapped field
            #
            from sqlalchemy import orm
            from sqlalchemy.exc import InvalidRequestError

            try:
                property = self.mapper.get_property(
                    field_name
>>>>>>> 74a839b9
                )
                if isinstance(property, orm.properties.ColumnProperty):
                    columns = property.columns
                    sql_attributes = self.get_sql_field_attributes( columns )
                    attributes.update( sql_attributes )
                elif isinstance(property, orm.properties.PropertyLoader):
                    target = forced_attributes.get( 'target',
                                                    property.mapper.class_ )

                    attributes.update( target = target,
                                       editable = property.viewonly==False,
                                       nullable = True)
                    foreign_keys = list( property._user_defined_foreign_keys )
                    foreign_keys.extend( list(property._calculated_foreign_keys) )

                    if property.direction == orm.interfaces.ONETOMANY:
                        attributes.update( direction = 'onetomany' )
                        if property.lazy == 'dynamic':
                            attributes.update(proxy=QueryTableProxy)
                    elif property.direction == orm.interfaces.MANYTOONE:
                        attributes.update(
                            #
                            # @todo: take into account all foreign keys instead
                            # of only the first one
                            #
                            nullable = foreign_keys[0].nullable,
                            direction = 'manytoone',
                        )
                    elif property.direction == orm.interfaces.MANYTOMANY:
                        attributes.update( direction = 'manytomany' )
                    else:
                        raise Exception('PropertyLoader has unknown direction')

                    if property.uselist == True:
                        attributes.update(
                            delegate = delegates.One2ManyDelegate,
                            python_type = list,
                            create_inline = False,
                        )
                    else:
                        attributes.update(
                            delegate = delegates.Many2OneDelegate,
                            python_type = str,
                        )
<<<<<<< HEAD

            except InvalidRequestError:
                #
                # If the field name is not a property of the mapper, then use
                # the default stuff
                #
                pass

            if 'choices' in forced_attributes:
                attributes['delegate'] = delegates.ComboBoxDelegate
                attributes['editable'] = True
                if isinstance(forced_attributes['choices'], list):
                    choices_dict = dict(forced_attributes['choices'])
                    attributes['to_string'] = lambda x : choices_dict[x]

            #
            # Overrule introspected field_attributes with those defined
            #
            attributes.update(forced_attributes)

            #
            # In case of a 'target' field attribute, instantiate an appropriate
            # 'admin' attribute
            #
            if 'target' in attributes:
                attributes['target'] = resolve_target(attributes['target'])
                attributes['admin'] = get_entity_admin(attributes['target'])

            self._field_attributes[field_name] = attributes
            return attributes

    def get_dynamic_field_attributes(self, obj, field_names):
        """Takes the dynamic field attributes from through the ObjectAdmin its
        get_dynamic_field_attributes and make relational fields not editable
        in case the object is not yet persisted.
        """
        directions = ('onetomany', 'manytomany' )
        persistent = self.is_persistent( obj )
        iter1, iter2 = itertools.tee( field_names )
        attributes_iterator = super(EntityAdmin, self).get_dynamic_field_attributes( obj, iter1 )
        for attributes, field_name in zip( attributes_iterator, iter2 ):
            if not persistent:
                all_attributes = self.get_field_attributes( field_name )
                if all_attributes.get('direction', False) in directions:
                    attributes['editable'] = False
            yield attributes

    def get_filters( self ):
        """Returns the filters applicable for these entities each filter is

        :return: [(filter, filter_data)]
        """
        from camelot.view.filters import structure_to_filter

        def filter_generator():
            for structure in self.list_filter:
                filter = structure_to_filter(structure)
                yield (filter, filter.get_filter_data(self))

        return list(filter_generator())
=======

            except InvalidRequestError:
                #
                # If the field name is not a property of the mapper, then use
                # the default stuff
                #
                pass

            if 'choices' in forced_attributes:
                attributes['delegate'] = delegates.ComboBoxDelegate
                attributes['editable'] = True
                if isinstance(forced_attributes['choices'], list):
                    choices_dict = dict(forced_attributes['choices'])
                    attributes['to_string'] = lambda x : choices_dict[x]
            #
            # In case of a text 'target' field attribute, resolve it
            #
            target = attributes.get('target', None)
            if isinstance(target, basestring):
                for mapped_class in _mapper_registry.keys():
                    if mapped_class.class_.__name__ == target:
                        attributes['target'] = mapped_class.class_
                        break
                else:
                    raise Exception('No mapped class found for target %s'%target)

            self._expand_field_attributes(attributes, field_name)
            self._field_attributes[field_name] = attributes
            return attributes

    def get_dynamic_field_attributes(self, obj, field_names):
        """Takes the dynamic field attributes from through the ObjectAdmin its
        get_dynamic_field_attributes and make relational fields not editable
        in case the object is not yet persisted.
        """
        directions = ('onetomany', 'manytomany' )
        persistent = self.is_persistent( obj )
        iter1, iter2 = itertools.tee( field_names )
        attributes_iterator = super(EntityAdmin, self).get_dynamic_field_attributes( obj, iter1 )
        for attributes, field_name in zip( attributes_iterator, iter2 ):
            if not persistent:
                all_attributes = self.get_field_attributes( field_name )
                if all_attributes.get('direction', False) in directions:
                    attributes['editable'] = False
            yield attributes

    def get_filters( self ):
        """Returns the filters applicable for these entities each filter is

        :return: [(filter, filter_data)]
        """
        from camelot.view.filters import structure_to_filter

        def filter_generator():
            for structure in self.list_filter:
                filter = structure_to_filter(structure)
                yield (filter, filter.get_filter_data(self))

        return list(filter_generator())
>>>>>>> 74a839b9

    def primary_key( self, obj ):
        """Get the primary key of an object
        :param obj: the object to get the primary key from
        :return: a tuple with with components of the primary key, or none
            if the object has no primary key yet or any more.
        """
        if not self.is_persistent( obj ):
            return None
        return self.mapper.primary_key_from_instance( obj )

    def get_modifications( self, obj ):
        """Get the modifications on an object since the last flush.
        :param obj: the object for which to get the modifications
        :return: a dictionary with the changed attributes and their old
           value
        """
        from sqlalchemy import orm
        from sqlalchemy.orm.exc import UnmappedClassError
        state = orm.attributes.instance_state( obj )
        dict_ = state.dict
        modifications = dict()
        for attr in state.manager.attributes:
            if not hasattr( attr.impl, 'get_history' ):
                continue
            (added, unchanged, deleted) = \
                    attr.impl.get_history( state, dict_ )
            if added or deleted:
                old_value = None
                if deleted:
                    old_value = deleted[0]
                    #
                    # in case of relations, get the primary key of the object
                    # instead of the object itself
                    #
                    try:
                        mapper = orm.class_mapper( type( old_value ) )
                        old_value = mapper.primary_key_from_instance( old_value )
                    except UnmappedClassError:
                        pass
                modifications[ attr.key ] = old_value
        return modifications

    def add( self, obj ):
        """Adds the entity instance to the default session, if it is not
        yet attached to a session"""
        session = Session.object_session( obj )
        if session == None:
            Session().add( obj )

    def delete(self, entity_instance):
        """Delete an entity instance"""
        session = Session.object_session( entity_instance )
        #
        # new and deleted instances cannot be deleted
        #
        if session:
            if entity_instance in session.new:
                session.expunge(entity_instance)
            elif entity_instance not in session.deleted:
                #
                # only if we know the primary key, we can keep track of its history
                #
                primary_key = self.primary_key( entity_instance )
                if not None in primary_key:
                    # save the state before the update
                    memento = self.get_memento()
                    if memento != None:
                        modifications = entity_to_dict( entity_instance )
                        change = memento_change( model = six.text_type( self.entity.__name__ ),
                                                 memento_type = 'before_delete',
                                                 primary_key = primary_key,
                                                 previous_attributes = modifications )
                        memento.register_changes( [change] )
                session.delete( entity_instance )
                session.flush()

    def expunge(self, entity_instance):
        """Expunge the entity from the session"""
        session = orm.object_session( entity_instance )
        if session:
            objects_to_expunge = set([entity_instance])
            self._expand_compounding_objects( objects_to_expunge )
            for obj in objects_to_expunge:
                if obj in session:
                    session.expunge( obj )

    def _expand_compounding_objects( self, objs ):
        """
        Given a set of objects, expand this set with all compounding objects.
        :param objs: a `set` of objects
        """
        assert isinstance( objs, set )
        additional_objects = set(objs)
        while additional_objects:
            objs.update( additional_objects )
            additional_objects.clear()
            for obj_to_flush in objs:
                related_admin = self.get_related_admin( type(obj_to_flush ) )
                for compounding_object in related_admin.get_compounding_objects( obj_to_flush ):
                    if compounding_object not in objs:
                        additional_objects.add( compounding_object )

    def flush(self, entity_instance):
        """Flush the pending changes of this entity instance to the backend"""
        from sqlalchemy.orm.session import Session
        session = Session.object_session( entity_instance )
        if session:
            objects_to_flush = set([entity_instance])
            self._expand_compounding_objects( objects_to_flush )
            #
            # Create a list of changes
            #
            changes = []
            for obj_to_flush in objects_to_flush:
                if obj_to_flush in session.dirty:
                    modifications = {}
                    try:
                        modifications = self.get_modifications( obj_to_flush )
                    except Exception as e:
                        # todo : there seems to be a bug in sqlalchemy that causes the
                        #        get history to fail in some cases
                        logger.error( 'could not get modifications from object', exc_info = e )
                    primary_key = self.primary_key( obj_to_flush )
                    if modifications and (None not in primary_key):
                        change = memento_change( model = six.text_type( self.entity.__name__ ),
                                                 memento_type = 'before_update',
                                                 primary_key = primary_key,
                                                 previous_attributes = modifications )
                        changes.append( change )
            session.flush( objects_to_flush )
            #
            # If needed, track the changes
            #
            memento = self.get_memento()
            if changes and memento != None:
                memento.register_changes( changes )

    def refresh(self, entity_instance):
        """Undo the pending changes to the backend and restore the original
        state"""
        session = orm.object_session( entity_instance )
        if session:
            objects_to_refresh = set([entity_instance])
            self._expand_compounding_objects( objects_to_refresh )
            for obj in objects_to_refresh:
                if obj in session:
                    state = instance_state( obj )
                    if state.has_identity:
                        session.refresh( obj )
                    else:
                        session.expunge( obj )

    def is_persistent(self, obj):
        """:return: True if the object has a persisted state, False otherwise"""
        from sqlalchemy.orm.session import Session
        session = Session.object_session( obj )
        if session:
            if obj in session.new:
                return False
            if obj in session.deleted:
                return False
            return True
        return False

    def is_deleted(self, obj):
        """
        :return: True if the object has been deleted from the persistent
            state, False otherwise"""
        state = instance_state( obj )
        if state != None and state.deleted:
            return True
        return False

    def get_expanded_search_fields(self):
        """
        :return: a list of tuples of type [(field_name, field_attributes)]
        """
        if self.expanded_list_search == None:
            field_list = self.get_table().get_fields()
        else:
            field_list = self.expanded_list_search
        return [(field, self.get_field_attributes(field))
                for field in field_list]

    def get_all_fields_and_attributes(self):
        """In addition to all the fields that are defined in the views
        or through the field_attributes, this method returns all the fields
        that have been mapped.
        """
        fields = super( EntityAdmin, self ).get_all_fields_and_attributes()
        for mapper_property in self.mapper.iterate_properties:
            if isinstance(mapper_property, orm.properties.ColumnProperty):
                field_name = mapper_property.key
                fields[field_name] = self.get_field_attributes( field_name )
        return fields

    def copy(self, obj, new_obj=None):
        """Duplicate an object.  If no new object is given to copy to, a new
        one will be created.  This function will be called every time the
        user presses a copy button.

        :param obj: the object to be copied from
        :param new_obj: the object to be copied to, defaults to None
        :return: the new object

        This function takes into account the deep_copy and the copy_exclude
        attributes.  It tries to recreate relations with a minimum of side
        effects.
        """
        from sqlalchemy import orm
        if not new_obj:
            new_obj = obj.__class__()
        #
        # serialize the object to be copied
        #
        serialized = obj.to_dict(deep=self.copy_deep, exclude=[c.name for c in self.mapper.primary_key]+self.copy_exclude)
        #
        # make sure we don't move duplicated OneToMany relations from the
        # old object to the new, but instead duplicate them, by manipulating
        # the serialized structure
        #
        # @todo: this should be recursive
        for property in self.mapper.iterate_properties:
            if isinstance(property, orm.properties.PropertyLoader):
                if property.direction == orm.interfaces.ONETOMANY:
                    target = property.mapper.class_
                    for relation in serialized.get(property.key, []):
                        relation_mapper = orm.class_mapper(target)
                        for primary_key_field in relation_mapper.primary_key:
                            relation[primary_key_field.name] = None
        #from pprint import pprint
        #pprint( serialized )
        #
        # deserialize into the new object
        #
        new_obj.from_dict( serialized )
        #
        # recreate the ManyToOne relations
        #
        for property in self.mapper.iterate_properties:
            if isinstance(property, orm.properties.PropertyLoader):
                if property.direction == orm.interfaces.MANYTOONE:
                    setattr( new_obj,
                             property.key,
                             getattr( obj, property.key ) )
        return new_obj

<|MERGE_RESOLUTION|>--- conflicted
+++ resolved
@@ -207,7 +207,6 @@
             return self._field_attributes[field_name]
         except KeyError:
             from camelot.view.controls import delegates
-<<<<<<< HEAD
             from camelot.view.proxy.queryproxy import QueryTableProxy
             #
             # Default attributes for all fields
@@ -232,36 +231,8 @@
             #
             # Field attributes forced by the field_attributes property
             #
-            forced_attributes = {}
-            try:
-                forced_attributes = self.field_attributes[field_name]
-            except KeyError:
-                pass
-
-            def resolve_target(target):
-                """A class or name of the class representing the other
-                side of a relation.  Use the name of the class to avoid
-                circular dependencies"""
-                if isinstance(target, six.string_types):
-                    for mapped_class in six.iterkeys(_mapper_registry):
-                        if mapped_class.class_.__name__ == target:
-                            return mapped_class.class_
-                    raise Exception('No mapped class found for target %s'%target)
-                return target
-
-            def get_entity_admin(target):
-                """Helper function that instantiated an Admin object for a
-                target entity class.
-
-                :param target: an entity class for which an Admin object is
-                needed
-                """
-
-                try:
-                    admin_class = forced_attributes['admin']
-                    return admin_class(self.app_admin, target)
-                except KeyError:
-                    return self.get_related_admin(target)
+            forced_attributes = self.field_attributes.get(field_name, {})
+
             #
             # Get the default field_attributes trough introspection if the
             # field is a mapped field
@@ -272,44 +243,6 @@
             try:
                 property = self.mapper.get_property(
                     field_name
-=======
-            from camelot.view.proxy.queryproxy import QueryTableProxy
-            #
-            # Default attributes for all fields
-            #
-            attributes = dict(
-                python_type = str,
-                to_string = to_string,
-                field_name = field_name,
-                length = None,
-                tooltip = None,
-                background_color = None,
-                #minimal_column_width = 12,
-                editable = False,
-                nullable = True,
-                widget = 'str',
-                blank = True,
-                delegate = delegates.PlainTextDelegate,
-                validator_list = [],
-                name = ugettext_lazy(field_name.replace('_', ' ').capitalize())
-            )
-
-            #
-            # Field attributes forced by the field_attributes property
-            #
-            forced_attributes = self.field_attributes.get(field_name, {})
-
-            #
-            # Get the default field_attributes trough introspection if the
-            # field is a mapped field
-            #
-            from sqlalchemy import orm
-            from sqlalchemy.exc import InvalidRequestError
-
-            try:
-                property = self.mapper.get_property(
-                    field_name
->>>>>>> 74a839b9
                 )
                 if isinstance(property, orm.properties.ColumnProperty):
                     columns = property.columns
@@ -354,7 +287,6 @@
                             delegate = delegates.Many2OneDelegate,
                             python_type = str,
                         )
-<<<<<<< HEAD
 
             except InvalidRequestError:
                 #
@@ -369,20 +301,19 @@
                 if isinstance(forced_attributes['choices'], list):
                     choices_dict = dict(forced_attributes['choices'])
                     attributes['to_string'] = lambda x : choices_dict[x]
-
-            #
-            # Overrule introspected field_attributes with those defined
-            #
-            attributes.update(forced_attributes)
-
-            #
-            # In case of a 'target' field attribute, instantiate an appropriate
-            # 'admin' attribute
-            #
-            if 'target' in attributes:
-                attributes['target'] = resolve_target(attributes['target'])
-                attributes['admin'] = get_entity_admin(attributes['target'])
-
+            #
+            # In case of a text 'target' field attribute, resolve it
+            #
+            target = attributes.get('target', None)
+            if isinstance(target, basestring):
+                for mapped_class in _mapper_registry.keys():
+                    if mapped_class.class_.__name__ == target:
+                        attributes['target'] = mapped_class.class_
+                        break
+                else:
+                    raise Exception('No mapped class found for target %s'%target)
+
+            self._expand_field_attributes(attributes, field_name)
             self._field_attributes[field_name] = attributes
             return attributes
 
@@ -415,67 +346,6 @@
                 yield (filter, filter.get_filter_data(self))
 
         return list(filter_generator())
-=======
-
-            except InvalidRequestError:
-                #
-                # If the field name is not a property of the mapper, then use
-                # the default stuff
-                #
-                pass
-
-            if 'choices' in forced_attributes:
-                attributes['delegate'] = delegates.ComboBoxDelegate
-                attributes['editable'] = True
-                if isinstance(forced_attributes['choices'], list):
-                    choices_dict = dict(forced_attributes['choices'])
-                    attributes['to_string'] = lambda x : choices_dict[x]
-            #
-            # In case of a text 'target' field attribute, resolve it
-            #
-            target = attributes.get('target', None)
-            if isinstance(target, basestring):
-                for mapped_class in _mapper_registry.keys():
-                    if mapped_class.class_.__name__ == target:
-                        attributes['target'] = mapped_class.class_
-                        break
-                else:
-                    raise Exception('No mapped class found for target %s'%target)
-
-            self._expand_field_attributes(attributes, field_name)
-            self._field_attributes[field_name] = attributes
-            return attributes
-
-    def get_dynamic_field_attributes(self, obj, field_names):
-        """Takes the dynamic field attributes from through the ObjectAdmin its
-        get_dynamic_field_attributes and make relational fields not editable
-        in case the object is not yet persisted.
-        """
-        directions = ('onetomany', 'manytomany' )
-        persistent = self.is_persistent( obj )
-        iter1, iter2 = itertools.tee( field_names )
-        attributes_iterator = super(EntityAdmin, self).get_dynamic_field_attributes( obj, iter1 )
-        for attributes, field_name in zip( attributes_iterator, iter2 ):
-            if not persistent:
-                all_attributes = self.get_field_attributes( field_name )
-                if all_attributes.get('direction', False) in directions:
-                    attributes['editable'] = False
-            yield attributes
-
-    def get_filters( self ):
-        """Returns the filters applicable for these entities each filter is
-
-        :return: [(filter, filter_data)]
-        """
-        from camelot.view.filters import structure_to_filter
-
-        def filter_generator():
-            for structure in self.list_filter:
-                filter = structure_to_filter(structure)
-                yield (filter, filter.get_filter_data(self))
-
-        return list(filter_generator())
->>>>>>> 74a839b9
 
     def primary_key( self, obj ):
         """Get the primary key of an object
