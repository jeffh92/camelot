#  ============================================================================
#
#  Copyright (C) 2007-2016 Conceptive Engineering bvba.
#  www.conceptive.be / info@conceptive.be
#
#  Redistribution and use in source and binary forms, with or without
#  modification, are permitted provided that the following conditions are met:
#      * Redistributions of source code must retain the above copyright
#        notice, this list of conditions and the following disclaimer.
#      * Redistributions in binary form must reproduce the above copyright
#        notice, this list of conditions and the following disclaimer in the
#        documentation and/or other materials provided with the distribution.
#      * Neither the name of Conceptive Engineering nor the
#        names of its contributors may be used to endorse or promote products
#        derived from this software without specific prior written permission.
#  
#  THIS SOFTWARE IS PROVIDED BY THE COPYRIGHT HOLDERS AND CONTRIBUTORS "AS IS" AND
#  ANY EXPRESS OR IMPLIED WARRANTIES, INCLUDING, BUT NOT LIMITED TO, THE IMPLIED
#  WARRANTIES OF MERCHANTABILITY AND FITNESS FOR A PARTICULAR PURPOSE ARE
#  DISCLAIMED. IN NO EVENT SHALL <COPYRIGHT HOLDER> BE LIABLE FOR ANY
#  DIRECT, INDIRECT, INCIDENTAL, SPECIAL, EXEMPLARY, OR CONSEQUENTIAL DAMAGES
#  (INCLUDING, BUT NOT LIMITED TO, PROCUREMENT OF SUBSTITUTE GOODS OR SERVICES;
#  LOSS OF USE, DATA, OR PROFITS; OR BUSINESS INTERRUPTION) HOWEVER CAUSED AND
#  ON ANY THEORY OF LIABILITY, WHETHER IN CONTRACT, STRICT LIABILITY, OR TORT
#  (INCLUDING NEGLIGENCE OR OTHERWISE) ARISING IN ANY WAY OUT OF THE USE OF THIS
#  SOFTWARE, EVEN IF ADVISED OF THE POSSIBILITY OF SUCH DAMAGE.
#
#  ============================================================================

"""Admin class for Plain Old Python Object"""

import inspect
import logging
logger = logging.getLogger('camelot.view.object_admin')

from ..core.item_model.list_proxy import ListModelProxy
from ..core.qt import Qt
from .admin_route import Route, AdminRoute, register_list_actions
from .action import field_action
from camelot.admin.action import list_filter
from camelot.admin.action.list_action import OpenFormView
from camelot.admin.action.form_action import CloseForm
from camelot.admin.not_editable_admin import ReadOnlyAdminDecorator
from camelot.view.utils import to_string
from camelot.core.orm.entity import EntityFacade
from camelot.core.utils import ugettext_lazy, ugettext as _
from camelot.view.proxy.collection_proxy import CollectionProxy
from .validator.object_validator import ObjectValidator



class FieldAttributesList(list):
    """A list with field attributes that documents them for
    sphinx"""

    def __init__(self, original_list):
        """:param original_list: the list with field attributes
        to document"""
        super(FieldAttributesList, self).__init__(original_list)
        template = "\n * :ref:`%s <field-attribute-%s>`"
        doc = '\n'.join([template%(name, name) for name in original_list])
        self.__doc__ = doc

DYNAMIC_FIELD_ATTRIBUTES = FieldAttributesList(['tooltip',
                                                'color',
                                                'background_color',
                                                'editable',
                                                'choices',
                                                'prefix',
                                                'suffix',
                                                'new_message',
                                                'nullable',
                                                'precision',
                                                'directory',
                                                'visible',
                                                'validator',
                                                'completer',
                                                'minimum',
                                                'maximum'])


class ObjectAdmin(AdminRoute):
    """The ObjectAdmin class describes the interface that will be used
to interact with objects of a certain class.  The behaviour of this class
and the resulting interface can be tuned by specifying specific class
attributes:

**The name used in the GUI**

The name used in the GUI for things like window titles and such can
be specified using the verbose_name attribute.

.. attribute:: verbose_name

    A human-readable name for the object, singular ::

        verbose_name = _('movie')

    If this isn't given, the class name will be used

.. attribute:: verbose_name_plural

    A human-readable name for the object, plural ::

        verbose_name_plural = _('movies')

    If this isn't given, Camelot will use verbose_name + "s"

**Fields displayed**

.. attribute:: list_display

    a list with the fields that should be displayed in a table view

.. attribute:: lines_per_row

    An integer number specifying the height of a row in the table view, expressed
    as the number of lines of text it should be able to display.  Defaults to 1.

.. attribute:: form_display

    a list with the fields that should be displayed in a form view, defaults to
    the same fields as those specified in list_display ::

        class Admin(EntityAdmin):
            form_display = ['title', 'rating', 'cover']

    instead of telling which fields to display. It is also possible to define
    the form itself ::

        from camelot.view.forms import Form, TabForm, WidgetOnlyForm, HBoxForm

        class Admin(EntityAdmin):
            form_display = TabForm([
            ('Movie', Form([
              HBoxForm([['title', 'rating'], WidgetOnlyForm('cover')]),
              'short_description',
              'releasedate',
              'director',
              'script',
              'genre',
              'description', 'tags'], scrollbars=True)),
            ('Cast', WidgetOnlyForm('cast'))
          ])

**Behaviour**

.. attribute:: list_action

    The :class:`camelot.admin.action.base.Action` that will be triggered when the
    user selects an item in a list of objects.  This defaults to 
    :class:`camelot.admin.action.list_action.OpenFormView`, which opens a form
    for the current object.

.. attribute:: form_close_action

    The action triggered when the form window is closed by the operating system or the window manager.  By default this is the
    :class:`camelot.admin.action.form_action.CloseForm` action, which validates
    the form and allows the user to discard the changes when the form is invalid.  To change the form close action in the 
    toolbar, the :meth:`camelot.admin.object_admin.ObjectAdmin.get_form_actions` method should be overwritten.

.. attribute:: form_size

    a tuple indicating the size of a form view, defaults to (700,500)

.. attribute:: form_actions

    Actions to be accessible by pushbuttons on the side of a form, a list of :class:`camelot.admin.action.base.Action` objects. ::

        class Admin( EntityAdmin ):
            form_actions = [CloseForm()]

    These actions will be triggered with a :class:`camelot.admin.action.form_action.FormActionModelContext` as the `model_context` parameter
    in the :meth:`camelot.admin.action.base.Action.model_run` method.

.. attribute:: related_toolbar_actions

    list of actions that appear in the toolbar of a `OneToMany` editor.

.. attribute:: drop_action

    the action that is triggered when a drag and drop occured on the table
    view 

**Field attributes**

.. attribute:: field_attributes

    A dictionary specifying for each field of the model some additional
    attributes on how they should be displayed.  All of these attributes
    are propagated to the constructor of the delegate of this field::

        class Movie( Entity ):

            title = Column( Unicode(50) )

            class Admin( EntityAdmin ):
                list_display = ['title']
                field_attributes = { 'title' : {'editable':False} }

    The :ref:`doc-admin-field_attributes` documentation describes the various keys
    that can be used in the field attributes class attribute of an ObjectAdmin 
    or EntityAdmin.

**Searching**

.. attribute:: list_search

    A list of fields that should be searched when the user enters something in
    the search box in the table view.
    The field will only be searched when the entered string can be converted to the
    datatype of the underlying column using the `from_string` field attribute of the
    column.

.. attribute:: expanded_list_search

    A list of fields that will be searchable through the expanded search.  When set
    to None, all the fields in list_display will be searchable.  Use this attribute
    to limit the number of search widgets.  Defaults to None.

**Window state**

.. attribute:: form_state

    Set this attribute to `maximized` or `minimized` for respective behaviour ::

        class Movie( Entity ):

            title = Column( Unicode(50) )

            class Admin( EntityAdmin ):
                list_display = ['title']
                form_state = 'maximized'

**Varia**

.. attribute:: name

    The name of the group in settings in which user dependent settings will
    be stored, defaults to the class name for which this Admin class is used.

    """

    name = None
    verbose_name = None
    verbose_name_plural = None
    list_display = []
    lines_per_row = 1
    validator = ObjectValidator
    model = CollectionProxy
    fields = []
    form_display = []
    form_close_action = CloseForm()
    list_filter = []
    list_action = OpenFormView()
    list_actions = []
    list_size = (600, 600)
    list_search = []
    expanded_list_search = None
    form_size = None
    form_actions = []
    related_toolbar_actions = []
    field_attributes = {}
    form_state = None
    icon = None # Default

    def __init__( self, app_admin, entity ):
        """
        :param app_admin: the application admin object for this application, 
        :param entity: the entity class for which this admin instance is to be
            used
        """
        self.app_admin = app_admin
        self.entity = entity
        #
        # caches to prevent recalculation of things
        #
        self._field_attributes = dict()
        self._subclasses = None
        self._admin_route = super()._register_admin_route(self)

    def get_admin_route(self):
        return self._admin_route

    def __str__(self):
        return 'Admin %s' % str(self.entity.__name__)

    def __repr__(self):
        return '{0.__name__}({1.__name__})'.format(type(self), self.entity)

    def get_name(self):
        """ The name of the group in settings in which user dependent settings 
        will be stored, this is either the `name` attribute of this class or, 
        the class name of the class for which this Admin class is used.

        :return: a string with the name of the settings group        
        """
        return self.name or self.entity.__name__

    def get_verbose_name(self):
        """ The name of the associated entity. """
        return str(
            self.verbose_name or _(self.entity.__name__.capitalize())
        )

    def get_verbose_name_plural(self):
        return str(
            self.verbose_name_plural
            or (self.get_verbose_name() + u's')
        )

    def get_icon(self):
        return self.icon

    def get_verbose_identifier(self, obj):
        """Create an identifier for an object that is interpretable
        for the user, eg : the primary key of an object.  This verbose identifier can
        be used to generate a title for a form view of an object.
        """
        return u'%s: %s' % (self.get_verbose_name(),
                            self.get_verbose_object_name(obj))

    def get_verbose_object_name(self, obj):
        """
        Textual representation of the current object.
        """
        return str(obj)

    def get_proxy(self, objects):
        """
        :return: a :class:`camelot.core.item_model.proxy.AbstractModelProxy`
            instance for the given objects.
        """
        return ListModelProxy(objects)

    def get_search_identifiers(self, obj):
        """Create a dict of identifiers to be used in search boxes.
        The keys are Qt roles."""
        search_identifiers = {} 

        search_identifiers[Qt.DisplayRole] = u'%s : %s' % (self.get_verbose_name(), str(obj))
        search_identifiers[Qt.EditRole] = obj
        search_identifiers[Qt.ToolTipRole] = u'id: %s' % (self.primary_key(obj))

        return search_identifiers

    def get_entity_admin(self, entity):
        """deprecated : use get_related_admin"""
        return self.app_admin.get_related_admin(entity)

    def get_memento( self ):
        return self.app_admin.get_memento()

    def get_form_actions( self, obj=None ):
        """Specify the list of action buttons that should appear on the side
        of the form view.

        :param obj: the object displayed in the form (Deprecated, use action
            states to make the appearance of actions dynamic on a form)
        :return: a list of :class:`camelot.admin.action.base.Action` objects
        """
        app_admin = self.get_application_admin()
        from camelot.admin.action.form_action import structure_to_form_actions
        return app_admin.get_form_actions() + structure_to_form_actions( self.form_actions )

    def get_form_toolbar_actions( self, toolbar_area ):
        """
        By default this function will return the same as :meth:`camelot.admin.application_admin.ApplicationAdmin.get_form_toolbar_actions`

        :param toolbar_area: an instance of :class:`Qt.ToolBarArea` indicating
            where the toolbar actions will be positioned

        :return: a list of :class:`camelot.admin.action.base.Action` objects
            that should be displayed on the toolbar of a form view.  return
            None if no toolbar should be created.
        """        
        app_admin = self.get_application_admin()
        return app_admin.get_form_toolbar_actions( toolbar_area )

    def get_list_toolbar_actions( self ):
        """
        :return: a list of :class:`camelot.admin.action.base.Action` objects
            that should be displayed on the toolbar of the application.  return
            None if no toolbar should be created.
        """
        app_admin = self.get_application_admin()
        return app_admin.get_list_toolbar_actions()

    def get_select_list_toolbar_actions( self ):
        """
        :return: a list of :class:`camelot.admin.action.base.Action` objects
            that should be displayed on the toolbar of the application.  return
            None if no toolbar should be created.
        """
        app_admin = self.get_application_admin()
        return app_admin.get_select_list_toolbar_actions()

    def get_related_toolbar_actions( self, toolbar_area, direction ):
        """Specify the toolbar actions that should appear in a OneToMany editor.

        :param toolbar_area: the position of the toolbar
        :param direction: the direction of the relation : 'onetomany' or 
            'manytomany'

        :return: a list of :class:`camelot.admin.action.base.Action` objects
        """
        app_admin = self.get_application_admin()
        return self.related_toolbar_actions or \
               app_admin.get_related_toolbar_actions( toolbar_area, direction )

    @register_list_actions('_list_actions', '_admin_route')
    def get_list_actions(self):
        return self.list_actions

    def get_list_action(self) -> Route:
        """Get the route for the action that should be triggered when an object is selected
        in a table of objects.

        :return: by default returns the route for the `list_action` attribute
        """
        return AdminRoute._register_list_action_route(self._admin_route, self.list_action)

    def get_depending_objects(self, obj):
        """Overwrite this function to generate a list of objects that depend on a given
        object.  When obj is modified by the user, this function will be called to determine
        which other objects need their views updated.

        :param obj: an object of the type that is managed by this admin class
        :return: an iterator over objects that depend on obj
        """
        return []

    def get_compounding_objects(self, obj):
        """Overwrite this function to generate a list of objects out of which
        `obj` is build.  These objects will be validated if `obj` is 
        validated.  The effect of returning compounding objects will be :

          * `obj` will only be valid if all its compounding object
            are valid as well.

          * default values will be set for the attributes of the compounding
            objects

          * when an object is expired or refreshed, all its compounding objects
            will be expired and refreshed as well

        """
        return []

    def get_subclass_tree( self ):
        """Get a tree of admin classes representing the subclasses of the class
        represented by this admin class

        :return: [(subclass_admin, [(subsubclass_admin, [...]),...]),...]
        """
        subclasses = []
        for subclass in self.entity.__subclasses__():
            subclass_admin = self.get_related_admin( subclass )
            if subclass_admin!=self:
                subclasses.append((
                    subclass_admin,
                    subclass_admin.get_subclass_tree()
                ))

        def admin_key(admin):
            return admin[0].get_verbose_name_plural()

        subclasses.sort(key=admin_key)
        return subclasses

    def get_related_admin(self, cls):
        """Get an admin object for another object class.  Taking into account
        preferences of this admin object or for those of admin object higher up
        the chain such as the application admin object.

        :param cls: the class for which an admin object is requested
        """
        if cls == self.entity:
            return self
        related_admin = self.app_admin.get_related_admin(cls)
        if not related_admin:
            logger.warn('no related admin found for %s' % (cls.__name__))
        return related_admin

    def get_static_field_attributes(self, field_names):
        """
        Convenience function to get all the field attributes
        that are static (don't depend on the object being visualized).  This
        method is only called once for a table or form view, independent of
        the number of objects/records being visualized.

        :param field_names: a list of field names
        :return: [{field_attribute_name:field_attribute_value, ...}, {}, ...]

        The returned list has the same order than the requested
        field_names.
        """
        for field_name in field_names:
            field_attributes = self.get_field_attributes(field_name)
            static_field_attributes = {}
            for name, value in field_attributes.items():
                if name not in DYNAMIC_FIELD_ATTRIBUTES or not callable(value):
                    static_field_attributes[name] = value
            yield static_field_attributes

    def get_dynamic_field_attributes(self, obj, field_names):
        """
        Convenience function to get all the field attributes
        that are dynamic (depend on the object being visualized). This method
        is called once for each object/row in a table view and once for
        each object being visualized in a form view.

        :param field_names: a list of field names
        :param obj: the object at the row for which to get the values of the dynamic field attributes
        :return: [{field_attribute_name:field_attribute_value, ...}, {}, ...]

        The returned list has the same order than the requested
        field_names.  A reimplementation of this method can look like::

            def get_dynamic_field_attributes(self, obj, field_names):
                for field_attributes in super( MyAdmin, self ).get_dynamic_field_attributes(obj, field_names):
                    if obj.status == 'finished':
                        field_attributes['editable'] = True
                    else:
                        field_attributes['editable'] = False
                    yield field_attributes

        """
        for field_name in field_names:
            field_attributes = self.get_field_attributes(field_name)
            dynamic_field_attributes = {'obj':obj}
            for name, value in field_attributes.items():
                if name not in DYNAMIC_FIELD_ATTRIBUTES:
                    continue
                if name in ('default',):
                    # the default value of a field is not needed in the GUI,
                    # and the continuous evaluation of it might be expensive,
                    # as it might be the max of a column
                    continue
                if callable(value):
                    try:
                        return_value = value(obj)
                    except (ValueError, Exception, RuntimeError, TypeError, NameError) as exc:
                        logger.error(u'error in field_attribute function of %s'%name, exc_info=exc)
                        # dont inject dummy field attributes, as the delegate logic
                        # might assume the attributes having a specific type
                        continue
                    dynamic_field_attributes[name] = return_value
            yield dynamic_field_attributes

    def get_completions(self, obj, field_name, prefix):
        """
        Generate autocompletion possibilities for a specific field.
        Autocompletion differs from dynamic field attributes such as choices :

        - The possible autocompletion values are not needed to display
          the content of a field.
        - The autocompletion process depends on a text entered by the user
          to guide the process.

        :param obj: the instance of the object on which to do autocompletion.
        :param field_name: the field of the object on which to do autocompletion.
        :param prefix: text entered by the user to guide the autocompletion

        :return: `None` if the field does not support autocompletion, an empty
            list if there are no possible values for the requested prefix,
            otherwise a list of possible values for the field.
        """
        return None

    def get_descriptor_field_attributes(self, field_name):
        """
        Returns a set of default field attributes based on introspection
        of the descriptor of a field.  This method is called within 
        `get_field_attributes`.  Overwrite it to handle custom descriptors.

        The default implementation checks if the descriptor is a `property`,
        and sets the `editable` field attribute to `True` if the property
        has a setter defined.

        :param field_name: the name of the field
        :return: a dictionary with field attributes, empty in case no introspection
            of the attribute was possible
        """
        #
        # See if there is a descriptor
        #
        attributes = dict()
        for cls in self.entity.__mro__:
            descriptor = cls.__dict__.get(field_name, None)
            if descriptor is not None:
                if isinstance(descriptor, property):
                    attributes['editable'] = (descriptor.fset is not None)
                break
        return attributes

    def get_field_attributes(self, field_name):
        """
        Get the attributes needed to visualize the field field_name.  This
        function is called by get_static_field_attributes and
        get_dynamic_field_attributes.

        This function first tries to fill the dictionary with field
        attributes for a field with those gathered through introspection,
        and then updates them with those found in the field_attributes
        class attribute.

        :param field_name: the name of the field
        :return: a dictionary of attributes needed to visualize the field

        The values of the returned dictionary either contain the value
        of the field attribute, or in the case of dynamic field attributes,
        a function that returns the value of the field attribute.
        """
        #
        # @todo : this function should return a frozen dictionary, so no
        #         other parts of the application can modify the cached field
        #         attributes
        #
        try:
            return self._field_attributes[field_name]
        except KeyError:
            from camelot.view.controls import delegates
            #
            # Default attributes for all fields
            #
            attributes = dict(
                to_string = to_string,
                field_name=field_name,
                python_type=str,
                length=None,
                tooltip=None,
                background_color=None,
                editable=False,
                nullable=True,
                focus_policy=Qt.StrongFocus,
                widget='str',
                blank=True,
                delegate=delegates.PlainTextDelegate,
                validator_list=[],
                name=ugettext_lazy(field_name.replace( '_', ' ' ).capitalize()),
                search_strategy=list_filter.NoSearch,
                action_routes=[],
            )
            descriptor_attributes = self.get_descriptor_field_attributes(field_name)
            attributes.update(descriptor_attributes)
            #
            # first put the attributes in the cache, and only then start to expand
            # them, to be able to prevent recursion when expanding the attributes
            #
            self._field_attributes[field_name] = attributes
            forced_attributes = self.field_attributes.get(field_name, {})
            attributes.update(forced_attributes)
            #
            # If there is an `admin` field attribute, instantiate it
            #            
            admin = forced_attributes.get('admin')
            target = attributes.get('target', None)
            if target is not None and admin is not None:
                attributes['admin'] = admin(self, target)
        
            if 'choices' in forced_attributes:
                from camelot.view.controls import delegates
                attributes['delegate'] = delegates.ComboBoxDelegate
                if isinstance(forced_attributes['choices'], list):
                    choices_dict = dict(forced_attributes['choices'])
                    attributes['to_string'] = lambda x : choices_dict.get(x, '')
            self._expand_field_attributes(attributes, field_name)
            return attributes

    def _expand_field_attributes(self, field_attributes, field_name):
        """Given a set field attributes, expand the set with attributes
        derived from the given attributes.
        """
        column_width = field_attributes.get('column_width', None)
        
        target = field_attributes.get('target', None)
        if target is not None:
            # If there is a `target` field attribute, verify the `admin` attribute has been instantiated
            related_admin = field_attributes.get('admin', self.get_related_admin(target))
            assert isinstance(related_admin, ObjectAdmin) or isinstance(related_admin, ReadOnlyAdminDecorator)
            #
            # for an xtomany field, calculate the sum of the column widths, as
            # an estimate for the width of the table widget
            #
            # if no direction specified, assume onetomany to have the aditional
            # field attributes available in case a OneToMany editor needs to
            # constructed
            #
            direction = field_attributes.get('direction', 'onetomany')
            if direction.endswith('many') and related_admin:
                field_attributes['columns'] = related_admin.get_columns()
                if field_attributes.get('actions') is None:
                    field_attributes['actions'] = related_admin.get_related_toolbar_actions(
                        Qt.RightToolBarArea, direction
                    )
                if column_width is None:
                    table = related_admin.get_table()
                    fields = table.get_fields(column_group=0)
                    related_field_attributes = related_admin.get_field_attributes
                    related_column_widths = (
                        related_field_attributes(field).get('column_width', 0) for 
                        field in fields)
                    column_width = sum(related_column_widths, 0)
            elif direction.startswith('many') and (field_attributes.get('actions') is None):
                field_attributes['actions'] = [
                    field_action.ClearObject(),
                    field_action.SelectObject(),
                    field_action.NewObject(),
                    field_action.OpenObject()
                ]
            field_attributes['admin'] = related_admin
            field_attributes['admin_route'] = related_admin.get_admin_route()
            field_attributes['admin_name'] = related_admin.get_name()
        #
        # If no column_width is specified, try to derive one
        #
        if column_width is None:
            length = field_attributes.get('length')
            minimal_column_width = field_attributes.get('minimal_column_width')
            if (length is None) and (minimal_column_width is None):
                length = 10
            column_width = max( 
                minimal_column_width or 0,
                2 + len(str(field_attributes['name'])),
                min(length or 0, 50),
            )
        field_attributes['column_width'] = column_width
        #
        # Convert field actions to action routes
        #
        field_attributes['action_routes'] = [
            AdminRoute._register_field_action_route(
                self.get_admin_route(),
                field_name,
                action,
            ) for action in field_attributes.get('actions', [])
        ]

    def _get_search_fields(self, substring):
        """
        Generate a list of fields in which to search.  By default this method
        returns the `list_search` attribute.

        :param substring: that part of the complete search string for which
           the search fields are requested.  This allows analysis of the search
           string to improve the search behavior

        :return: a list with the names of the fields in which to search
        """
        return self.list_search

    def get_table( self ):
        """The definition of the table to be used in a list view
        :return: a `camelot.admin.table.Table` object
        """
        from camelot.admin.table import structure_to_table
        if self.list_display == []:
            # take a copy to prevent contamination
            self.list_display = list()
            # no fields were defined, see if there are properties
            for cls in inspect.getmro(self.entity):
                for desc_name, desc in cls.__dict__.items():
                    if desc_name.startswith('__'):
                        continue
                    if len(self.get_descriptor_field_attributes(desc_name)):
                        self.list_display.insert(0, desc_name)
        table = structure_to_table(self.list_display)
        return table

    def get_columns(self):
        """
        The columns to be displayed in the list view, returns a list of field names.

        :return: [field_name, ...]
        """
        table = self.get_table()
        return [field for field in table.get_fields()]

    def get_validator( self, model = None):
        """Get a validator object

        :return: a :class:`camelot.admin.validator.object_validator.Validator`
        """
        return self.validator( self, 
                               model = model )

    def get_fields(self):
        fields = self.get_form_display().get_fields()
        fields_and_attributes =  [
            (field, self.get_field_attributes(field))
            for field in fields
        ]
        return fields_and_attributes

    def get_application_admin( self ):
        """Provide access to the :class:`ApplicationAdmin`

        :return: the :class:`camelot.admin.application_admin.ApplicationAdmin`
            object for the application.
        """
        return self.app_admin.get_application_admin()

    def get_all_fields_and_attributes(self):
        """A dictionary of (field_name:field_attributes) for all fields that can
        possibly appear in a list or a form or for which field attributes have
        been defined
        """
        fields = {}
        # capture all properties
        for cls in inspect.getmro(self.entity):
            for desc_name, desc in cls.__dict__.items():
                if desc_name.startswith('__'):
                    continue
                if len(self.get_descriptor_field_attributes(desc_name)):
                    fields[desc_name] = self.get_field_attributes(desc_name)
        fields.update([(field, self.get_field_attributes(field)) for field in self.get_columns()])
        fields.update(self.get_fields())
        return fields

    @register_list_actions('_filter_actions', '_admin_route')
    def get_filters(self):
        return []

    def get_form_display(self):
        from camelot.view.forms import Form, structure_to_form
        if self.form_display:
            return structure_to_form(self.form_display)
        return Form( self.get_table().get_fields() )

    def set_field_value(self, obj, field_name, value):
        """Set the value of a field on an object.  By default this method calls
        the builtin :func:`setattr` function.

        :param obj: the object on which to set the value
        :param field_name: the name of the field, which by default will be used
            as the name of the attribute to set
        :param value: the value to set
        """
        setattr(obj, field_name, value)

    def set_defaults(self, obj):
        """Set the defaults of an object
    
        :return: `True` if a default value was set, `False` otherwise
        """
        iterations = 0
        while self._set_defaults(obj) == True:
            iterations += 1
            if iterations > 10:
                raise Exception('More than 10 iterations while setting defaults')
        return iterations > 0

    def _set_defaults(self, object_instance):
        from sqlalchemy.schema import ColumnDefault, Sequence
        from sqlalchemy import orm

        if self.is_deleted( object_instance ):
            return False

        default_set = False
        # set defaults for all fields, also those that are not displayed, since
        # those might be needed for validation or other logic
        for field, attributes in self.get_all_fields_and_attributes().items():
            default = attributes.get('default')
            if default is None:
                continue
            #
            # prevent the setting of a default value when one has been
            # set already
            #
            value = getattr(object_instance, field)
            if value not in (None, []):
                # False is a legitimate value for Booleans, but a 
                # one-to-many field might have a default value as well
                continue
            if isinstance(default, ColumnDefault):
                if default.is_scalar:
                    # avoid trip to database
                    default_value = default.arg
                else:
                    # shouldn't this default be set by SQLA at insertion time
                    # and skip this field in the validation ??
                    session = orm.object_session(object_instance)
                    bind = session.get_bind(mapper=self.mapper)
                    default_value = bind.execute(default)
            elif isinstance(default, Sequence):
                # Skip if the column default is a sequence, as setting it will cause an SQLA exception.
                # The column should remain unset and will be set by the compilation to the next_val of the sequence automatically. 
                continue
            elif callable(default):
                import inspect
                args, _varargs, _kwargs, _defs = \
                    inspect.getargspec(default)
                if len(args):
                    default_value = default(object_instance)
                else:
                    default_value = default()
            else:
                default_value = default
            if default_value is not None:
                logger.debug(
                    u'set default for %s to %s'%(
                        field,
                        str(default_value)
                    )
                )
                try:
                    setattr(object_instance, field, default_value)
                    default_set = True
                except AttributeError as exc:
                    logger.error(
                        u'Programming Error : could not set'
                        u' attribute %s to %s on %s' % (
                            field,
                            default_value,
                            object_instance.__class__.__name__
                            ),
                        exc_info=exc
                    )
        for compounding_object in self.get_compounding_objects( object_instance ):
            compound_admin = self.get_related_admin( type( compounding_object ) )
            compound_default_set = compound_admin.set_defaults(compounding_object)
            default_set = default_set or compound_default_set

        return default_set

    def primary_key( self, obj ):
        """Get the primary key of an object
        :param obj: the object to get the primary key from
        :return: a tuple with with components of the primary key, or an
            emtpy list if the object has no primary key yet or any more.
        """
        return []

    def get_modifications( self, obj ):
        """Get the modifications on an object since the last flush.
        :param obj: the object for which to get the modifications
        :return: a dictionary with the changed attributes and their old
           value
        """
        return dict()

    def delete(self, entity_instance):
        """Delete an entity instance"""
        del entity_instance

    def flush(self, entity_instance):
        """Flush the pending changes of this entity instance to the backend"""
        pass

    def expunge(self, entity_instance):
        """Remove this object from the objects being managed"""
        pass

    def refresh(self, entity_instance):
        """Undo the pending changes to the backend and restore the original
        state"""
        pass

    def add(self, entity_instance):
        """Add an entity instance as a managed entity instance"""
        pass

    def is_deleted(self, _obj):
        """
        :return: True if the object has been deleted from the persistent
            state, False otherwise"""
        return False

    def is_persistent(self, _obj):
        """:return: True if the object has a persisted state, False otherwise"""
        return False

    def is_dirty(self, _obj):
        """:return: True if the object might have been modified"""
        return True

    def copy(self, entity_instance):
        """Duplicate this entity instance"""
        new_entity_instance = entity_instance.__class__()
        return new_entity_instance

<<<<<<< HEAD
    def is_editable(self):
        """Default implementation always returns True"""
        return True
=======
    def get_subsystem_object(self, entity_instance):
        """Return the given entity_instance's applicable subsystem object."""
        if isinstance(entity_instance, EntityFacade):
            return entity_instance.subsystem_object
        return entity_instance
    
>>>>>>> a059f704
<|MERGE_RESOLUTION|>--- conflicted
+++ resolved
@@ -981,15 +981,12 @@
         new_entity_instance = entity_instance.__class__()
         return new_entity_instance
 
-<<<<<<< HEAD
     def is_editable(self):
         """Default implementation always returns True"""
         return True
-=======
+
     def get_subsystem_object(self, entity_instance):
         """Return the given entity_instance's applicable subsystem object."""
         if isinstance(entity_instance, EntityFacade):
             return entity_instance.subsystem_object
-        return entity_instance
-    
->>>>>>> a059f704
+        return entity_instance