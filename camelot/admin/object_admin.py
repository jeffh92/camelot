--- conflicted
+++ resolved
@@ -688,13 +688,7 @@
                 field_attributes['columns'] = related_admin.get_columns()
                 if field_attributes.get('actions') is None:
                     field_attributes['actions'] = [
-<<<<<<< HEAD
-                        AdminRoute.action_for(action.route) for action in related_admin.get_related_toolbar_actions(
-                            Qt.ToolBarAreas.RightToolBarArea, direction
-                        )
-=======
                         AdminRoute.action_for(action.route) for action in related_admin.get_related_toolbar_actions(direction)
->>>>>>> cbf05560
                     ]
                 if column_width is None:
                     table = related_admin.get_table()
