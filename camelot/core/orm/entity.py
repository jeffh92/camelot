#  ============================================================================
#
#  Copyright (C) 2007-2013 Conceptive Engineering bvba. All rights reserved.
#  www.conceptive.be / info@conceptive.be
#
#  This file is part of the Camelot Library.
#
#  This file may be used under the terms of the GNU General Public
#  License version 2.0 as published by the Free Software Foundation
#  and appearing in the file license.txt included in the packaging of
#  this file.  Please review this information to ensure GNU
#  General Public Licensing requirements will be met.
#
#  If you are unsure which license is appropriate for your use, please
#  visit www.python-camelot.com or contact info@conceptive.be
#
#  This file is provided AS IS with NO WARRANTY OF ANY KIND, INCLUDING THE
#  WARRANTY OF DESIGN, MERCHANTABILITY AND FITNESS FOR A PARTICULAR PURPOSE.
#
#  For use of this library in commercial applications, please contact
#  info@conceptive.be
#
#  ============================================================================
"""
This module provides the :class:`camelot.core.orm.entity.EntityBase` declarative base class, 
as well as its metaclass :class:`camelot.core.orm.entity.EntityMeta`.  Those are the building
blocks for creating the :class:`camelot.core.orm.Entity`.

These classes can be reused if a custom base class is needed.
"""

import bisect
import sys

import six

from sqlalchemy import orm, schema, sql
from sqlalchemy.ext.declarative.api import ( _declarative_constructor,
                                             DeclarativeMeta )
from sqlalchemy.ext import hybrid

from . statements import MUTATORS
from . properties import EntityBuilder, PrimaryKeyProperty
from . import Session, options

class EntityDescriptor(object):
    """
    EntityDescriptor holds information about the Entity before it is
    passed to Declarative.  It is used to search for inverse relations
    defined on an Entity before the relation is passed to Declarative.

    :param entity_base: The Declarative base class used to subclass the
        entity
    """

    global_counter = 0

    def __init__( self, entity_base ):
        self.entity_base = entity_base
        self.parent = None
        self.relationships = []
        self.has_pk = False
        self._pk_col_done = False
        self.builders = [] 
        self.constraints = []
        self.counter = EntityDescriptor.global_counter
        EntityDescriptor.global_counter += 1
        # set default value for other options
        for key, value in six.iteritems(options.options_defaults):
            if isinstance( value, dict ):
                value = value.copy()
<<<<<<< HEAD
            setattr( self, key, value )        
=======
            setattr( self, key, value )
>>>>>>> 9458db0e

    def set_entity( self, entity ):
        self.entity = entity
        self.module = sys.modules.get( entity.__module__ )
        self.tablename = entity.__tablename__
        #
        # verify if a primary key was set manually
        #
        for key, value in six.iteritems(entity.__dict__):
            if isinstance( value, schema.Column ):
                if value.primary_key:
                    self.has_pk = True
    
    def get_top_entity_base(self):
        """
        :return: the Declarative base class in the top of the class hierarchy
        """
        base_descriptor = getattr( self.entity_base, '_descriptor', None )
        if base_descriptor is not None:
            return base_descriptor.get_top_entity_base()
        return self.entity_base

    def add_builder( self, builder ):
        """Add an `EntityBuilder`
        """
        # builders have to be executed in the order they were
        # created
        bisect.insort( self.builders, builder )

    @property
    def primary_keys( self ):
        return self.entity.__table__.primary_key

    @property
    def table_fullname( self ):
        return self.entity.__tablename__

    @property
    def metadata( self ):
        return self.entity.__table__.metadata

    def create_non_pk_cols(self):
        self.call_builders( 'create_non_pk_cols' )

    def create_pk_cols( self ):
        """
        Create primary_key columns. That is, call the 'create_pk_cols'
        builders then add a primary key to the table if it hasn't already got
        one and needs one.

        This method is "semi-recursive" in some cases: it calls the
        create_keys method on ManyToOne relationships and those in turn call
        create_pk_cols on their target. It shouldn't be possible to have an
        infinite loop since a loop of primary_keys is not a valid situation.
        """
        self.call_builders( 'create_pk_cols' )
<<<<<<< HEAD
	
	if self._pk_col_done:
	    return
	
        base_descriptor = getattr( self.entity_base, '_descriptor', None )
	has_table = hasattr(self.entity, '__table__')
=======

        if self._pk_col_done:
            return

        base_descriptor = getattr( self.entity_base, '_descriptor', None )
        has_table = hasattr(self.entity, '__table__')
>>>>>>> 9458db0e

        if not self.has_pk and base_descriptor == None and not has_table:
            colname = options.DEFAULT_AUTO_PRIMARYKEY_NAME
            builder = PrimaryKeyProperty()
            builder.attach( self.entity, colname )
            self.add_builder(builder)
            builder.create_pk_cols()

        self._pk_col_done = True

    def create_properties(self):
        self.call_builders( 'create_properties' )

    def create_tables(self):
        self.call_builders( 'create_tables' )

    def finalize(self):
        self.call_builders( 'finalize' )
        if self.order_by:
            mapper = orm.class_mapper( self.entity )
            mapper.order_by = self.translate_order_by( self.order_by )

    def add_column( self, key, col ):
        setattr( self.entity, key, col )
        if hasattr( col, 'primary_key' ) and col.primary_key:
            self.has_pk = True   

    def add_constraint( self, constraint ):
        self.constraints.append( constraint )            

    def append_constraints( self ): 
        table = orm.class_mapper( self.entity ).local_table
        for constraint in self.constraints:
            table.append_constraint( constraint )

    def get_inverse_relation( self, rel, check_reverse=True ):
        '''
        Return the inverse relation of rel, if any, None otherwise.
        '''
        matching_rel = None
        for other_rel in self.relationships:
            if rel.is_inverse( other_rel ):
                if matching_rel is None:
                    matching_rel = other_rel
                else:
                    raise Exception(
                        "Several relations match as inverse of the '%s' "
                        "relation in entity '%s'. You should specify "
                        "inverse relations manually by using the inverse "
                        "keyword."
                        % (rel.name, rel.entity.__name__))
        # When a matching inverse is found, we check that it has only
        # one relation matching as its own inverse. We don't need the result
        # of the method though. But we do need to be careful not to start an
        # infinite recursive loop.
        if matching_rel and check_reverse:
            rel.entity._descriptor.get_inverse_relation(matching_rel, False)

        return matching_rel

    def add_property( self, name, prop ):
        mapper = orm.class_mapper( self.entity )
        mapper.add_property( name, property )

    def call_builders(self, what):
        for builder in self.builders:
            if hasattr(builder, what):
                getattr(builder, what)()

    def find_relationship(self, name):
        for rel in self.relationships:
            if rel.name == name:
                return rel
        if self.parent:
            return self.parent._descriptor.find_relationship(name)
        else:
            return None    

    def translate_order_by( self, order_by ):
        if isinstance( order_by, six.string_types ):
            order_by = [order_by]

        order = []

        mapper = orm.class_mapper( self.entity )
        for colname in order_by:
            prop = mapper.columns[ colname.strip('-') ]
            if colname.startswith('-'):
                prop = sql.desc( prop )
            order.append( prop )

        return order        

class EntityMeta( DeclarativeMeta ):
    """Subclass of :class:`sqlalchmey.ext.declarative.DeclarativeMeta`.  This
    metaclass processes the Property and ClassMutator objects.
    """

    # new is called to create a new Entity class
    def __new__( cls, classname, bases, dict_ ):
        #
        # don't modify the Entity class itself
        #
        if classname != 'Entity':
            entity_base = None
            for base in bases:
                # in case the base class is itself a subclass of Entity,
                # get to Entity itself.
                if hasattr(base, '_decl_class_registry'):
                    entity_base = base
                    break
            dict_['_descriptor'] = EntityDescriptor( entity_base )
            #
            # process the mutators
            #
            for mutator, args, kwargs in dict_.get( MUTATORS, [] ):
                mutator.process( dict_, *args, **kwargs )
            #
            # use default tablename if none set
            #
            if '__tablename__' not in dict_:
                dict_['__tablename__'] = classname.lower()
            if '__mapper_args__' not in dict_:
                dict_['__mapper_args__'] = dict()


        return super( EntityMeta, cls ).__new__( cls, classname, bases, dict_ )

    # init is called after the creation of the new Entity class, and can be
    # used to initialize it
    def __init__( cls, classname, bases, dict_ ):
        if '_descriptor' in dict_:
            descriptor = dict_['_descriptor']
            descriptor.set_entity( cls )
            for key, value in six.iteritems(dict_):
                if isinstance( value, EntityBuilder ):
                    value.attach( cls, key )
                    descriptor.add_builder(value)
            cls._descriptor.create_pk_cols()
        #
        # Calling DeclarativeMeta's __init__ creates the mapper and
        # the table for this class
        #
        super( EntityMeta, cls ).__init__( classname, bases, dict_ )

        if '__table__' in cls.__dict__:
            setattr( cls, 'table', cls.__dict__['__table__'] )

    def __setattr__(cls, key, value):
        if isinstance( value, EntityBuilder ):
            if '__mapper__' in cls.__dict__:
                value.attach( cls, key )
                cls._descriptor.add_builder(value)
                value.create_pk_cols()
        else:
            super(EntityMeta,cls).__setattr__(key,value)

#
# Keep these functions separated from EntityBase to be able
# to reuse them in parts unrelated to EntityBase
#

def update_or_create_entity( cls, data, surrogate = True ):
    mapper = orm.class_mapper( cls )
    pk_props = mapper.primary_key

    # if all pk are present and not None
    if not [1 for p in pk_props if data.get( p.key ) is None]:
        pk_tuple = tuple( [data[prop.key] for prop in pk_props] )
        record = cls.query.get(pk_tuple)
        if record is None:
            record = cls()
    else:
        if surrogate:
            record = cls()
        else:
            raise Exception("cannot create non surrogate without pk")
    dict_to_entity( record, data )
    return record

def dict_to_entity( entity, data ):
    """Update a mapped object with data from a JSON-style nested dict/list
    structure.

    :param entity: the Entity object into which to store the data
    :param data: a `dict` with data to store into the entity
    """
    # surrogate can be guessed from autoincrement/sequence but I guess
    # that's not 100% reliable, so we'll need an override

    mapper = orm.object_mapper( entity )

    for key, value in six.iteritems(data):
        if isinstance( value, dict ):
            dbvalue = getattr( entity, key )
            rel_class = mapper.get_property(key).mapper.class_
            pk_props = orm.class_mapper( rel_class ).primary_key

            # If the data doesn't contain any pk, and the relationship
            # already has a value, update that record.
            if not [1 for p in pk_props if p.key in data] and \
               dbvalue is not None:
                dict_to_entity( dbvalue, value )
            else:
                record = update_or_create_entity( rel_class, value)
                setattr(entity, key, record)
        elif isinstance(value, list) and \
             value and isinstance(value[0], dict):

            rel_class = mapper.get_property(key).mapper.class_
            new_attr_value = []
            for row in value:
                if not isinstance(row, dict):
                    raise Exception(
                        'Cannot send mixed (dict/non dict) data '
                        'to list relationships in from_dict data.')
                record = update_or_create_entity( rel_class, row)
                new_attr_value.append(record)
            setattr(entity, key, new_attr_value)
        else:
            setattr(entity, key, value)

def entity_to_dict( entity, deep = {}, exclude = [], deep_primary_key=False ):
    """Generate a JSON-style nested dict/list structure from an object.

    :param deep_primary_key: when related objects are generated, preserve
        the primary key of those related objects
    """

    mapper = orm.object_mapper( entity )

    col_prop_names = [p.key for p in mapper.iterate_properties \
                      if isinstance(p, orm.properties.ColumnProperty)]
    data = dict([(name, getattr(entity, name))
                 for name in col_prop_names if name not in exclude])
    for rname, rdeep in six.iteritems(deep):
        dbdata = getattr(entity, rname)
        prop = mapper.get_property( rname )
        fks = prop.remote_side
        #FIXME: use attribute names (ie coltoprop) instead of column names
        remote_exclude = exclude + [ c.name for c in fks ]
        if prop.direction==orm.interfaces.MANYTOONE and deep_primary_key:
            remote_exclude = exclude
        if dbdata is None:
            data[rname] = None            
        elif isinstance(dbdata, list):            
            data[rname] = [ entity_to_dict( o, rdeep, remote_exclude, deep_primary_key ) for o in dbdata ]
        else:
            data[rname] = entity_to_dict( dbdata, rdeep, remote_exclude, deep_primary_key )

    return data    

class EntityBase( object ):
    """A declarative base class that adds some methods that used to be
    available in Elixir"""

    def __init__( self, *args, **kwargs ): 
        session = kwargs.pop('_session', None)
        _declarative_constructor( self, *args, **kwargs )
        # due to cascading rules and a constructor argument, the object might
        # allready be in a session
        if orm.object_session( self ) == None:
<<<<<<< HEAD
	    if session==None:
		session=Session()
	    session.add( self ) 
=======
            if session==None:
                session=Session()
            session.add( self ) 
>>>>>>> 9458db0e

    #
    # methods below were copied from camelot.core.orm to mimic the Elixir Entity
    # behavior
    #

    def set( self, **kwargs ):
        for key, value in six.iteritems(kwargs):
            setattr( self, key, value )

    @classmethod
    def update_or_create( cls, data, surrogate = True ):
        return update_or_create_entity( cls, data, surrogate )

    def from_dict( self, data ):
        """
        Update a mapped class with data from a JSON-style nested dict/list
        structure.
        """
        return dict_to_entity( self, data )

    def to_dict( self, deep = {}, exclude = [], deep_primary_key=False ):
        """Generate a JSON-style nested dict/list structure from an object."""
        return entity_to_dict( self, deep, exclude, deep_primary_key )

    # session methods
    def flush(self, *args, **kwargs):
        return orm.object_session(self).flush([self], *args, **kwargs)

    def delete(self, *args, **kwargs):
        return orm.object_session(self).delete(self, *args, **kwargs)

    def expire(self, *args, **kwargs):
        return orm.object_session(self).expire(self, *args, **kwargs)

    def refresh(self, *args, **kwargs):
        return orm.object_session(self).refresh(self, *args, **kwargs)

    def expunge(self, *args, **kwargs):
        return orm.object_session(self).expunge(self, *args, **kwargs)

    @hybrid.hybrid_property
    def query( self ):
        return Session().query( self.__class__ )

    @query.expression
    def query_expression( cls ):
        return Session().query( cls )

    @classmethod
    def get_by(cls, *args, **kwargs):
        """
        Returns the first instance of this class matching the given criteria.
        This is equivalent to:
        session.query(MyClass).filter_by(...).first()
        """
        return Session().query( cls ).filter_by(*args, **kwargs).first()

    @classmethod
    def get(cls, *args, **kwargs):
        """
        Return the instance of this class based on the given identifier,
        or None if not found. This is equivalent to:
        session.query(MyClass).get(...)
        """
        return Session().query( cls ).get(*args, **kwargs)<|MERGE_RESOLUTION|>--- conflicted
+++ resolved
@@ -69,11 +69,7 @@
         for key, value in six.iteritems(options.options_defaults):
             if isinstance( value, dict ):
                 value = value.copy()
-<<<<<<< HEAD
-            setattr( self, key, value )        
-=======
             setattr( self, key, value )
->>>>>>> 9458db0e
 
     def set_entity( self, entity ):
         self.entity = entity
@@ -130,21 +126,12 @@
         infinite loop since a loop of primary_keys is not a valid situation.
         """
         self.call_builders( 'create_pk_cols' )
-<<<<<<< HEAD
-	
-	if self._pk_col_done:
-	    return
-	
-        base_descriptor = getattr( self.entity_base, '_descriptor', None )
-	has_table = hasattr(self.entity, '__table__')
-=======
 
         if self._pk_col_done:
             return
 
         base_descriptor = getattr( self.entity_base, '_descriptor', None )
         has_table = hasattr(self.entity, '__table__')
->>>>>>> 9458db0e
 
         if not self.has_pk and base_descriptor == None and not has_table:
             colname = options.DEFAULT_AUTO_PRIMARYKEY_NAME
@@ -407,15 +394,9 @@
         # due to cascading rules and a constructor argument, the object might
         # allready be in a session
         if orm.object_session( self ) == None:
-<<<<<<< HEAD
-	    if session==None:
-		session=Session()
-	    session.add( self ) 
-=======
             if session==None:
                 session=Session()
             session.add( self ) 
->>>>>>> 9458db0e
 
     #
     # methods below were copied from camelot.core.orm to mimic the Elixir Entity
