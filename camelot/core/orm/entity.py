--- conflicted
+++ resolved
@@ -55,25 +55,12 @@
     
     Facade class registration
     -------------------------
-<<<<<<< HEAD
-    This metaclass also provides type-based entity classes with a means to register facade classes for specific types, type groups or a default one for unregistered types,
-    on one of its base classes, to allow type-specific facade and related Admin behaviour.
-    To use this behaviour, the '__facade_args__' property is used on both the base Entity class for which specific facade classes are needed,
-    as on the specific facade classes.
-    This property is a dictionary that contains all the necessary facade arguments.
-    On the base class, it should contain the 'discriminator' argument, which should reference the type column of the base class that is used to discriminate facade classes.
-    This column should be an Enumeration type column, which defines the types that are allowed registering classes for.
-    In order to register a facade class for a specific type, the 'type' argument should be defined as a specific type of the base Entity class' '__types__'.
-    To register a class as the default class for types that do not have a specific class registered, the 'default' argument can be provided and set to True.
-    In case the registered types are grouped, it is also possible to register a facade class for one of those type groups and thereby registering if as the default class
-    for all types in that group if they do not have a specific class registered.
-=======
+
     This metaclass also provides type-based entity classes with a means to configure facade behaviour by registering one of its type-based columns as the discriminator.
     Facade classes (See documentation on EntityFacadeMeta) are then able to register themselves for a specific type, type group (or a default one for multiple types), to allow type-specific facade and related Admin behaviour.
     To set the discriminator column, the '__facade_args' property is used on both the Entity class for which specific facade classes are needed, as on the facade classes.
     This column should be an Enumeration type column, which defines the types that are allowed registering classes for.
     In order to register a facade class: see documentation on EntityFacadeMeta.
->>>>>>> a059f704
     
     :example: | class SomeClass(Entity):
               |     __tablename__ = 'some_tablename'
@@ -92,21 +79,7 @@
               |     }
               |     ...
               |
-<<<<<<< HEAD
-              | class SomeGroupFacadeClass(SomeClass)
-=======
               | class SomeGroupFacadeClass(EntityFacade)
->>>>>>> a059f704
-              |     __facade_args__ = {
-              |         'group': allowed_type_groups.certain_type_group.name
-              |     }
-              |     ...
-              |
-<<<<<<< HEAD
-              | class DefaultFacadeClass(SomeClass)
-=======
-              | class SomeGroupFacadeClass(EntityFacade)
->>>>>>> a059f704
               |     __facade_args__ = {
               |         'group': allowed_type_groups.certain_type_group.name
               |     }
@@ -238,11 +211,7 @@
                 assert _group in _class.__type_groups__.__members__, 'The type group this class registers for is not a member of the type groups that are allowed.'
                 assert _group not in _class.__cls_for_type__, 'Already a class defined for type group {0}'.format(_group)
                 _class.__cls_for_type__[_group] = _class
-<<<<<<< HEAD
-=======
-                
->>>>>>> a059f704
-                
+
     def get_cls_by_type(cls, _type):
         """
         Retrieve the corresponding class for the given type or type_group if one is registered on this class or its base.
@@ -289,11 +258,7 @@
             if isinstance(discriminator, sql.schema.Column):
                 return getattr(cls, discriminator.key)
             return discriminator
-<<<<<<< HEAD
-
-=======
-    
->>>>>>> a059f704
+
     # init is called after the creation of the new Entity class, and can be
     # used to initialize it
     def __init__( cls, classname, bases, dict_ ):
