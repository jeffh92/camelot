--- conflicted
+++ resolved
@@ -23,17 +23,11 @@
 #  ============================================================================
 
 """Classes to interface with the Memento model, which tracks modification
-<<<<<<< HEAD
 of changes.
 
 This module contains the `memento_types` variable, which is a list of different
 types of changes that can be tracked.  Add elements to this list to add custom
 tracking of changes
-=======
-of changes.  This module contains the variable `memento_types` which is an
-enumeration list of the types of changes that can be tracked by the application.
-Add your own elements to this list to register custom changes.
->>>>>>> ede5803a
 """
 
 import collections
@@ -44,19 +38,13 @@
 
 from camelot.core.utils import ugettext
 
-<<<<<<< HEAD
 memento_types = [ (1, 'before_update'),
                   (2, 'before_delete'),
                   (3, 'create')
                   ]
                                                         
-=======
 LOGGER = logging.getLogger( 'camelot.core.memento' )
             
-memento_types = [ (1, 'before_update'),
-                  (2, 'before_create'),
-                  (3, 'create') ]
->>>>>>> ede5803a
 #
 # lightweight data structure to present object changes to the memento
 # system
@@ -98,7 +86,6 @@
     That means the `primary_key` tuple can only contain a single integer
     value.
     
-<<<<<<< HEAD
     :param memento_types: a list with all types of changes that can be tracked
         and their identifier used to store them
     """
@@ -106,13 +93,6 @@
     def __init__( self, memento_types = memento_types ):
         self.memento_type_by_id = dict( (i,t) for i,t in memento_types )
         self.memento_id_by_type = dict( (t,i) for i,t in memento_types )
-=======
-    :param memento_types: a list of tuples containing the mapping of the
-        different memento types to integers.
-    """
-
-    def __init__( self, memento_types = memento_types ):
->>>>>>> ede5803a
         
     def _get_memento_table( self ):
         """:return: the `Table` to which to store the changes"""
