--- conflicted
+++ resolved
@@ -65,11 +65,7 @@
         if proxy is None:
             proxy = self.proxy
         index = proxy.index( row, column )
-<<<<<<< HEAD
-        return variant_to_py( proxy.data( index ) )
-=======
-        return variant_to_pyobject( proxy.data( index, Qt.EditRole ) )
->>>>>>> 485afab6
+        return variant_to_py( proxy.data( index, Qt.EditRole ) )
     
     def _set_data( self, row, column, value, proxy = None ):
         """Set data to the proxy"""
