import datetime
import gc
import io
import logging
import os
import unittest

import openpyxl

from camelot.admin.admin_route import AdminRoute
from camelot.admin.action import Action, ActionStep, ApplicationActionGuiContext, Mode, State, application_action, \
    form_action, list_action, list_filter
from camelot.admin.action.logging import ChangeLogging
from camelot.admin.action.application import Application
from camelot.admin.action import export_mapping
from camelot.admin.action.base import GuiContext
from camelot.admin.action.list_action import SetFilters
from camelot.bin.meta import NewProjectOptions
from camelot.core.exception import CancelRequest
from camelot.core.item_model import ListModelProxy, ObjectRole
from camelot.core.orm import Session
from camelot.core.qt import Qt, QtGui, QtWidgets
from camelot.core.utils import ugettext_lazy as _
from camelot.model import party
from camelot.model.party import Person
from camelot.test import GrabMixinCase, RunningThreadCase
from camelot.test.action import MockListActionGuiContext, MockModelContext
from camelot.view import action_steps, import_utils, utils
from camelot.view.action_runner import hide_progress_dialog
from camelot.view.action_steps import PrintHtml, SelectItem
from camelot.view.action_steps.change_object import ChangeObject, ChangeField
from camelot.view.action_steps.profile import EditProfiles
from camelot.view.controls import actionsbox, tableview
from camelot.view.controls.action_widget import ActionPushButton
from camelot.view.controls.tableview import TableView
from camelot.view.import_utils import (ColumnMapping, ColumnMappingAdmin, MatchNames)
from camelot.view.workspace import DesktopWorkspace
from camelot_example.importer import ImportCovers
from camelot_example.model import Movie

from . import app_admin, test_core, test_view
from .test_item_model import QueryQStandardItemModelMixinCase
from .test_model import ExampleModelMixinCase

test_images = [os.path.join( os.path.dirname(__file__), '..', 'camelot_example', 'media', 'covers', 'circus.png') ]

LOGGER = logging.getLogger(__name__)

class SerializableMixinCase(object):
<<<<<<< HEAD
    
=======

>>>>>>> 4b1a5eec
    def _write_read(self, step):
        """
        Serialize and deserialize an object, return the deserialized object
        """
        stream = io.BytesIO()
        step.write_object(stream)
        stream.seek(0)
        step_type = type(step)
        deserialized_object = step_type.__new__(step_type)
        deserialized_object.read_object(stream)
        return deserialized_object


class ActionBaseCase(RunningThreadCase, SerializableMixinCase):

    def setUp(self):
        super().setUp()
        self.admin_route = app_admin.get_admin_route()
        self.gui_context = ApplicationActionGuiContext()
        self.gui_context.admin_route = self.admin_route

    def test_action_step(self):
        step = ActionStep()
        step.gui_run(self.gui_context)

    def test_action(self):

        class CustomAction( Action ):
            verbose_name = 'Custom Action'
            shortcut = QtGui.QKeySequence.New
            modes = [
                Mode('mode_1', _('First mode')),
                Mode('mode_2', _('Second mode')),
            ]

        action = CustomAction()
        list(self.gui_run(action, self.gui_context))
        state = self.get_state(action, self.gui_context)
        self.assertTrue(state.verbose_name)
        # serialize the state of an action
        deserialized_state = self._write_read(state)
        self.assertEqual(deserialized_state.verbose_name, state.verbose_name)
        self.assertEqual(len(deserialized_state.modes), len(state.modes))


class ActionWidgetsCase(unittest.TestCase, GrabMixinCase):
    """Test widgets related to actions.
    """

    images_path = test_view.static_images_path

    def setUp(self):
        self.action = ImportCovers()
        self.admin_route = app_admin.get_admin_route()
        self.workspace = DesktopWorkspace(self.admin_route, None)
        self.gui_context = self.workspace.gui_context
        self.parent = QtWidgets.QWidget()
        enabled = State()
        disabled = State()
        disabled.enabled = False
        notification = State()
        notification.notification = True
        self.states = [ ( 'enabled', enabled),
                        ( 'disabled', disabled),
                        ( 'notification', notification) ]

    def grab_widget_states( self, widget, suffix ):
        for state_name, state in self.states:
            widget.set_state( state )
            self.grab_widget( widget, suffix='%s_%s'%( suffix,
                                                       state_name ) )

    def test_action_push_botton( self ):
        widget = ActionPushButton( self.action,
                                   self.gui_context,
                                   self.parent )
        self.grab_widget_states( widget, 'application' )

    def test_hide_progress_dialog( self ):
        dialog = self.gui_context.get_progress_dialog()
        dialog.show()
        with hide_progress_dialog(self.gui_context):
            self.assertTrue( dialog.isHidden() )
        self.assertFalse( dialog.isHidden() )

class ActionStepsCase(RunningThreadCase, GrabMixinCase, ExampleModelMixinCase, SerializableMixinCase):
    """Test the various steps that can be executed during an
    action.
    """

    images_path = test_view.static_images_path

    @classmethod
    def setUpClass(cls):
        super().setUpClass()
        cls.thread.post(cls.setup_sample_model)
        cls.thread.post(cls.load_example_data)
        cls.process()

    @classmethod
    def tearDownClass(cls):
        cls.thread.post(cls.tear_down_sample_model)
        cls.process()
        super().tearDownClass()

    def setUp(self):
        super(ActionStepsCase, self).setUp()
        self.admin_route = app_admin.get_admin_route()
        self.workspace = DesktopWorkspace(self.admin_route, None)
        self.gui_context = self.workspace.gui_context

    def test_change_object( self ):
        admin = app_admin.get_related_admin(NewProjectOptions)
        options = NewProjectOptions()
        options.name = 'Videostore'
        options.module = 'videostore'
        options.domain = 'example.com'
        change_object = ChangeObject(options, admin)
        dialog = change_object.render(self.gui_context)
        self.grab_widget( dialog )

    def test_select_file( self ):
        action_steps.SelectFile('Image Files (*.png *.jpg);;All Files (*)')

    def test_select_item( self ):

        # begin select item
        class SendDocumentAction( Action ):

            def model_run( self, model_context ):
                methods = [ ('email', 'By E-mail'),
                            ('fax',   'By Fax'),
                            ('post',  'By postal mail') ]
                method = yield SelectItem( methods, value='email' )
                # handle sending of the document
                LOGGER.info('selected {}'.format(method))

        # end select item

        action = SendDocumentAction()
        for step in self.gui_run(action, self.gui_context):
            if isinstance(step, ActionStep):
                dialog = step.render()
                self.grab_widget(dialog)
        self.assertTrue(dialog)

    def test_edit_profile(self):
        step = yield EditProfiles([], '')
        dialog = EditProfiles.render(self.gui_context, step)
        dialog.show()
        self.grab_widget(dialog)

    def test_open_file( self ):
        stream = io.BytesIO(b'1, 2, 3, 4')
        open_stream = action_steps.OpenStream( stream, suffix='.csv' )
        self.assertTrue( str( open_stream ) )
        action_steps.OpenString(b'1, 2, 3, 4')
        context = { 'columns':['width', 'height'],
                    'table':[[1,2],[3,4]] }
        action_steps.OpenJinjaTemplate( 'list.html', context )
        action_steps.WordJinjaTemplate( 'list.html', context )

    def test_update_progress( self ):
        update_progress = action_steps.UpdateProgress(
            20, 100, _('Importing data')
        )
        self.assertTrue( str( update_progress ) )
        update_progress = self._write_read(update_progress)
        # give the gui context a progress dialog, so it can be updated
        progress_dialog = self.gui_context.get_progress_dialog()
        update_progress.gui_run(self.gui_context, update_progress._to_bytes())
        # now press the cancel button
        progress_dialog.cancel()
        with self.assertRaises( CancelRequest ):
            update_progress.gui_run(self.gui_context, update_progress._to_bytes())

    def test_message_box( self ):
        step = action_steps.MessageBox('Hello World')
        serialized_step = step._to_dict()
        dialog = step.render(serialized_step)
        dialog.show()
        self.grab_widget(dialog)

    #def test_main_menu(self):
        #main_menu = action_steps.MainMenu(app_admin.get_main_menu())
        #main_menu = self._write_read(main_menu)
        #main_menu.gui_run(self.gui_context)


class ListActionsCase(
    RunningThreadCase,
    GrabMixinCase, ExampleModelMixinCase, QueryQStandardItemModelMixinCase):
    """Test the standard list actions.
    """

    images_path = test_view.static_images_path

    @classmethod
    def setUpClass(cls):
        super().setUpClass()
        cls.thread.post(cls.setup_sample_model)
        cls.thread.post(cls.load_example_data)
        cls.group_box_filter = list_filter.GroupBoxFilter(
            'last_name', exclusive=True
        )
        cls.combo_box_filter = list_filter.ComboBoxFilter('last_name')
        cls.process()
        gc.disable()

    @classmethod
    def tearDownClass(cls):
        cls.thread.post(cls.tear_down_sample_model)
        cls.process()
        super().tearDownClass()
        gc.enable()

    def setUp( self ):
        super(ListActionsCase, self).setUp()
        self.thread.post(self.session.close)
        self.process()
        self.admin = app_admin.get_related_admin(Person)
        self.thread.post(self.setup_proxy)
        self.process()
        self.admin_route = self.admin.get_admin_route()
        self.setup_item_model(self.admin_route, self.admin.get_name())
        self.movie_admin = app_admin.get_related_admin(Movie)
        # make sure the model has rows and header data
        self._load_data(self.item_model)
        table_view = tableview.TableView(ApplicationActionGuiContext(), self.admin_route)
        table_view.set_admin()
        table_view.table.setModel(self.item_model)
        # select the first row
        table_view.table.setCurrentIndex(self.item_model.index(0, 0))
        self.gui_context = table_view.gui_context
        self.gui_context.admin_route = self.admin_route
        self.model_context = self.gui_context.create_model_context()
        # create a model context
        self.example_folder = os.path.join( os.path.dirname(__file__), '..', 'camelot_example' )

    def tearDown( self ):
        Session().expunge_all()

    def test_gui_context( self ):
        self.assertTrue( isinstance( self.gui_context.copy(),
                                     list_action.ListActionGuiContext ) )
        model_context = self.gui_context.create_model_context()
        self.assertTrue( isinstance( model_context,
                                     list_action.ListActionModelContext ) )
        list( model_context.get_collection() )
        list( model_context.get_selection() )
        model_context.get_object()

    def test_change_row_actions( self ):

        gui_context = MockListActionGuiContext()
        to_first = list_action.ToFirstRow()
        to_previous = list_action.ToPreviousRow()
        to_next = list_action.ToNextRow()
        to_last = list_action.ToLastRow()

        # the state does not change when the current row changes,
        # to make the actions usable in the main window toolbar
        to_last.gui_run( gui_context )
        #self.assertFalse( get_state( to_last ).enabled )
        #self.assertFalse( get_state( to_next ).enabled )
        to_previous.gui_run( gui_context )
        #self.assertTrue( get_state( to_last ).enabled )
        #self.assertTrue( get_state( to_next ).enabled )
        to_first.gui_run( gui_context )
        #self.assertFalse( get_state( to_first ).enabled )
        #self.assertFalse( get_state( to_previous ).enabled )
        to_next.gui_run( gui_context )
        #self.assertTrue( get_state( to_first ).enabled )
        #self.assertTrue( get_state( to_previous ).enabled )

    def test_print_preview(self):
        action = list_action.PrintPreview()
        for step in self.gui_run(action, self.gui_context):
            if isinstance(step, action_steps.PrintPreview):
                dialog = step.render(self.gui_context)
                dialog.show()
                self.grab_widget(dialog)
        self.assertTrue(dialog)

    def test_export_spreadsheet( self ):
        action = list_action.ExportSpreadsheet()
        for step in self.gui_run(action, self.gui_context):
            if isinstance(step, tuple) and step[0] == 'OpenFile':
                filename = step[1]["path"]
        self.assertTrue(filename)
        # see if the generated file can be parsed
        openpyxl.load_workbook(filename)

    def test_save_restore_export_mapping(self):
        admin = app_admin.get_related_admin(Movie)

        settings = utils.get_settings(admin.get_admin_route()[-1])
        settings.beginGroup('export_mapping')
        # make sure there are no previous settings
        settings.remove('')

        save_export_mapping = export_mapping.SaveExportMapping(settings)
        restore_export_mapping = export_mapping.RestoreExportMapping(settings)

        model_context = MockModelContext()
        
        field_choices = [('field_{0}'.format(i), 'Field {0}'.format(i)) for i in range(10)]
        model_context.admin = import_utils.ColumnSelectionAdmin(
            admin,
            field_choices = field_choices
        )
        model_context.selection = [import_utils.ColumnMapping(0, [], 'field_1'),
                                   import_utils.ColumnMapping(1, [], 'field_2')]

        for step in save_export_mapping.model_run(model_context):
            if isinstance(step, action_steps.ChangeObject):
                options = step.get_object()
                options.name = 'mapping 1'

        stored_mappings = settings.beginReadArray('mappings')
        settings.endArray()
        self.assertTrue(stored_mappings)

        mappings = save_export_mapping.read_mappings()
        self.assertTrue('mapping 1' in mappings)
        self.assertEqual(mappings['mapping 1'], ['field_1', 'field_2'])

        model_context.selection =  [import_utils.ColumnMapping(0, [], 'field_3'),
                                   import_utils.ColumnMapping(1, [], 'field_4')]

        generator = restore_export_mapping.model_run(model_context)
        for step in generator:
            if isinstance(step, action_steps.SelectItem):
                generator.send('mapping 1')

        self.assertEqual(model_context.selection[0].field, 'field_1')

    def test_match_names(self):
        rows = [
            ['first_name', 'last_name'],
            ['Unknown',    'Unknown'],
        ]
        fields = self.admin.get_columns()
        mapping = ColumnMapping(0, rows)
        self.assertNotEqual(mapping.field, 'first_name' )
        
        match_names = MatchNames()
        model_context = MockModelContext()
        model_context.obj = mapping
        model_context.admin = ColumnMappingAdmin(
            self.admin,
            field_choices=[(f,f) for f in fields]
        )
        list(match_names.model_run(model_context))
        self.assertEqual(mapping.field, 'first_name')

    def test_import_from_xls_file( self ):
        with self.assertRaises(Exception) as ec:
            self.test_import_from_file('import_example.xls')
        self.assertIn('xls is not a supported', str(ec.exception))

    def test_import_from_xlsx_file( self ):
        self.test_import_from_file( 'import_example.xlsx' )

    def test_import_from_xlsx_formats( self ):
        reader = import_utils.XlsReader(os.path.join(
            self.example_folder, 'excel_formats_example.xlsx'
        ))
        rows = [row for row in reader]
        self.assertEqual(len(rows), 1)
        row = rows[0]
        self.assertEqual(utils.string_from_string(row[0]), u'Test')
        self.assertEqual(utils.date_from_string(row[1]), datetime.date(2017,4,1))
        self.assertEqual(utils.int_from_string(row[2]), 234567)
        self.assertEqual(utils.float_from_string(row[3]), 3.15)
        self.assertEqual(utils.float_from_string(row[4]), 3.145)
        self.assertEqual(utils.bool_from_string(row[5]), True)
        self.assertEqual(utils.bool_from_string(row[6]), False)

    def test_import_from_file(self, filename='import_example.csv'):
        action = list_action.ImportFromFile()
        generator = self.gui_run(action, self.gui_context)
        for step in generator:
            if isinstance(step, tuple) and step[0] == 'SelectFile':
                generator.send([os.path.join(self.example_folder, filename)])
            if isinstance(step, action_steps.ChangeObject):
                dialog = step.render(self.gui_context)
                dialog.show()
                self.grab_widget(dialog, suffix='column_selection')
            if isinstance(step, action_steps.ChangeObjects):
                dialog = step.render()
                dialog.show()
                self.grab_widget(dialog, suffix='preview')
            if isinstance(step, action_steps.MessageBox):
                dialog = step.render()
                dialog.show()
                self.grab_widget(dialog, suffix='confirmation')

    def test_replace_field_contents( self ):
        action = list_action.ReplaceFieldContents()
        steps = self.gui_run(action, self.gui_context)
        for step in steps:
            if isinstance(step, tuple) and step[0] == ChangeField.__name__:
                dialog = ChangeField.render(step[1])
                field_editor = dialog.findChild(QtWidgets.QWidget, 'field_choice')
                field_editor.set_value('first_name')
                dialog.show()
                self.grab_widget( dialog )
                steps.send(('first_name', 'known'))

    def test_open_form_view( self ):
        # sort and filter the original model
        item_view = self.gui_context.item_view
        list_model = item_view.model()
        list_model.sort(1, Qt.DescendingOrder)
        list_model.timeout_slot()
        self.process()
        list_model.headerData(0, Qt.Vertical, ObjectRole)
        list_model.data(list_model.index(0, 0), Qt.DisplayRole)
        list_model.timeout_slot()
        self.process()
        self.gui_context.item_view.setCurrentIndex(list_model.index(0, 0))
        model_context = self.gui_context.create_model_context()
        open_form_view_action = list_action.OpenFormView()
        for step in open_form_view_action.model_run(model_context):
            form = step.render(self.gui_context)
            form_value = form.model.get_value()
        self.assertTrue(isinstance(form_value, ListModelProxy))
        
    def test_duplicate_selection( self ):
        initial_row_count = self._row_count(self.item_model)
        action = list_action.DuplicateSelection()
        action.gui_run(self.gui_context)
        self.process()
        new_row_count = self._row_count(self.item_model)
        self.assertEqual(new_row_count, initial_row_count+1)

    def test_delete_selection(self):
        selected_object = self.model_context.get_object()
        self.assertTrue(selected_object in self.session)
        delete_selection_action = list_action.DeleteSelection()
        delete_selection_action.gui_run( self.gui_context )
        self.process()
        self.assertFalse(selected_object in self.session)

    def test_add_existing_object(self):
        initial_row_count = self._row_count(self.item_model)
        action = list_action.AddExistingObject()
        steps = self.gui_run(action, self.gui_context)
        for step in steps:
            # SelectObjects is a serializable action
            if isinstance(step, tuple) and step[0] == action_steps.SelectObjects.__name__:
                steps.send([Person(first_name='Unknown', last_name='Unknown')])
        new_row_count = self._row_count(self.item_model)
        self.assertEqual(new_row_count, initial_row_count+1)

    def test_add_new_object(self):
        add_new_object_action = list_action.AddNewObject()
        add_new_object_action.gui_run( self.gui_context )

    def test_remove_selection(self):
        remove_selection_action = list_action.RemoveSelection()
        list( remove_selection_action.model_run( self.gui_context.create_model_context() ) )

    def test_set_filters(self):
        set_filters_step = yield SetFilters()
        state = self.get_state(set_filters_step, self.gui_context)
        self.assertTrue(len(state.modes))
        mode_names = set(m.name for m in state.modes)
        self.assertIn('first_name', mode_names)
        self.assertNotIn('note', mode_names)
        SetFilters.gui_run(self.gui_context, set_filters_step[1])
        #steps = self.gui_run(set_filters, self.gui_context)
        #for step in steps:
            #if isinstance(step, action_steps.ChangeField):
                #steps.send(('first_name', 'test'))

    def test_group_box_filter(self):
        state = self.get_state(self.group_box_filter, self.gui_context)
        self.assertTrue(len(state.modes))
        widget = self.gui_context.view.render_action(self.group_box_filter, None)
        widget.set_state(state)
        self.assertTrue(len(widget.get_value()))
        widget.run_action()
        self.grab_widget(widget)

    def test_combo_box_filter(self):
        state = self.get_state(self.combo_box_filter, self.gui_context)
        self.assertTrue(len(state.modes))
        widget = self.gui_context.view.render_action(self.combo_box_filter, None)
        widget.set_state(state)
        self.assertTrue(len(widget.get_value()))
        widget.run_action()
        self.grab_widget(widget)

    def test_filter_list(self):
        action_box = actionsbox.ActionsBox(None)
        for action in [self.group_box_filter,
                       self.combo_box_filter]:
            action_widget = self.gui_context.view.render_action(action, None)
            action_box.layout().addWidget(action_widget)
        self.grab_widget(action_box)
        return action_box

    def test_filter_list_in_table_view(self):
        gui_context = GuiContext()
        gui_context.action_routes = {}
        person_admin = Person.Admin(app_admin, Person)
        table_view = TableView(gui_context, person_admin.get_admin_route())
        filters = [self.group_box_filter,
                   self.combo_box_filter]
        filter_routes = []
        filter_states = []
        for action in filters:
            action_route = AdminRoute._register_list_action_route(person_admin.get_admin_route(), action)
            filter_routes.append(action_route)
            action_state = State()._to_dict() # use default state
            filter_states.append((action_route, action_state))
        table_view.set_admin()
        table_view.set_filters(filter_routes, filter_states)

    def test_orm( self ):

        class UpdatePerson( Action ):

            verbose_name = _('Update person')

            def model_run( self, model_context ):
                for person in model_context.get_selection():
                    soc_number = person.social_security_number
                    if soc_number:
                        # assume the social sec number contains the birth date
                        person.birth_date = datetime.date( int(soc_number[0:4]),
                                                           int(soc_number[4:6]),
                                                           int(soc_number[6:8])
                                                           )
                    # delete the email of the person
                    for contact_mechanism in person.contact_mechanisms:
                        model_context.session.delete( contact_mechanism )
                        yield action_steps.DeleteObjects((contact_mechanism,))
                    # add a new email
                    m = ('email', '%s.%s@example.com'%( person.first_name,
                                                        person.last_name ) )
                    cm = party.ContactMechanism( mechanism = m )
                    pcm = party.PartyContactMechanism( party = person,
                                                       contact_mechanism = cm )
                    # immediately update the GUI
                    yield action_steps.CreateObjects((cm,))
                    yield action_steps.CreateObjects((pcm,))
                    yield action_steps.UpdateObjects((person,))
                # flush the session on finish
                model_context.session.flush()

        # end manual update

        action_step = None
        update_person = UpdatePerson()
        for step in self.gui_run(update_person, self.gui_context):
            if isinstance(step, ActionStep):
                action_step = step
                action_step.gui_run(self.gui_context)
        self.assertTrue(action_step)

        # begin auto update

        class UpdatePerson( Action ):

            verbose_name = _('Update person')

            def model_run( self, model_context ):
                for person in model_context.get_selection():
                    soc_number = person.social_security_number
                    if soc_number:
                        # assume the social sec number contains the birth date
                        person.birth_date = datetime.date( int(soc_number[0:4]),
                                                           int(soc_number[4:6]),
                                                           int(soc_number[6:8])
                                                           )
                        # delete the email of the person
                        for contact_mechanism in person.contact_mechanisms:
                            model_context.session.delete( contact_mechanism )
                        # add a new email
                        m = ('email', '%s.%s@example.com'%( person.first_name,
                                                            person.last_name ) )
                        cm = party.ContactMechanism( mechanism = m )
                        party.PartyContactMechanism( party = person,
                                                    contact_mechanism = cm )
                # flush the session on finish and update the GUI
                yield action_steps.FlushSession( model_context.session )

        # end auto update

        action_step = None
        update_person = UpdatePerson()
        for step in self.gui_run(update_person, self.gui_context):
            if isinstance(step, ActionStep):
                action_step = step
                action_step.gui_run(self.gui_context)
        self.assertTrue(action_step)

    def test_print_html( self ):

        # begin html print
        class PersonSummary(Action):

            verbose_name = _('Summary')

            def model_run(self, model_context):
                person = model_context.get_object()
                yield PrintHtml("<h1>This will become the personal report of {}!</h1>".format(person))
        # end html print

        action = PersonSummary()
        steps = list(self.gui_run(action, self.gui_context))
        dialog = steps[0].render(self.gui_context)
        dialog.show()
        self.grab_widget(dialog)

class FormActionsCase(
    RunningThreadCase,
    ExampleModelMixinCase, GrabMixinCase, QueryQStandardItemModelMixinCase):
    """Test the standard list actions.
    """

    images_path = test_view.static_images_path

    @classmethod
    def setUpClass(cls):
        super(FormActionsCase, cls).setUpClass()
        cls.thread.post(cls.setup_sample_model)
        cls.thread.post(cls.load_example_data)
        cls.process()

    @classmethod
    def tearDownClass(cls):
        cls.thread.post(cls.tear_down_sample_model)
        cls.process()
        super().tearDownClass()

    def setUp( self ):
        super(FormActionsCase, self).setUp()
        self.thread.post(self.setup_proxy)
        self.process()
        person_admin = app_admin.get_related_admin(Person)
        self.admin_route = person_admin.get_admin_route()
        self.setup_item_model(self.admin_route, person_admin.get_name())
        self.gui_context = form_action.FormActionGuiContext()
        self.gui_context._model = self.item_model
        self.gui_context.widget_mapper = QtWidgets.QDataWidgetMapper()
        self.gui_context.widget_mapper.setModel(self.item_model)
        self.gui_context.admin_route = self.admin_route
        self.gui_context.admin = person_admin

    def tearDown(self):
        super().tearDown()

    def test_gui_context( self ):
        self.assertTrue( isinstance( self.gui_context.copy(),
                                     form_action.FormActionGuiContext ) )
        self.assertTrue( isinstance( self.gui_context.create_model_context(),
                                     form_action.FormActionModelContext ) )

    def test_previous_next( self ):
        previous_action = form_action.ToPreviousForm()
        list(self.gui_run(previous_action, self.gui_context))
        next_action = form_action.ToNextForm()
        list(self.gui_run(next_action, self.gui_context))
        first_action = form_action.ToFirstForm()
        list(self.gui_run(first_action, self.gui_context))
        last_action = form_action.ToLastForm()
        list(self.gui_run(last_action, self.gui_context))

    def test_show_history( self ):
        show_history_action = form_action.ShowHistory()
        list(self.gui_run(show_history_action, self.gui_context))

    def test_close_form( self ):
        close_form_action = form_action.CloseForm()
        list(self.gui_run(close_form_action, self.gui_context))

class ApplicationCase(RunningThreadCase, GrabMixinCase, ExampleModelMixinCase):

    @classmethod
    def setUpClass(cls):
        super().setUpClass()
        cls.thread.post(cls.setup_sample_model)
        cls.thread.post(cls.load_example_data)
        cls.process()

    @classmethod
    def tearDownClass(cls):
        cls.thread.post(cls.tear_down_sample_model)
        cls.process()
        super().tearDownClass()

    def setUp(self):
        super().setUp()
        self.gui_context = ApplicationActionGuiContext()
        self.admin_route = app_admin.get_admin_route()
        self.gui_context.admin_route = self.admin_route

    def tearDown(self):
        super().tearDown()

    def test_application(self):
        app = Application(app_admin)
        list(self.gui_run(app, self.gui_context))

    def test_custom_application(self):

        # begin custom application
        class CustomApplication(Application):
        
            def model_run( self, model_context ):
                from camelot.view import action_steps
                yield action_steps.UpdateProgress(text='Starting up')
        # end custom application

        application = CustomApplication(app_admin)
        list(self.gui_run(application, self.gui_context))

class ApplicationActionsCase(
    RunningThreadCase, GrabMixinCase, ExampleModelMixinCase
    ):
    """Test application actions.
    """

    images_path = test_view.static_images_path

    @classmethod
    def setUpClass(cls):
        super().setUpClass()
        cls.thread.post(cls.setup_sample_model)
        cls.thread.post(cls.load_example_data)
        cls.process()

    @classmethod
    def tearDownClass(cls):
        cls.thread.post(cls.tear_down_sample_model)
        cls.process()
        super().tearDownClass()

    def setUp(self):
        super( ApplicationActionsCase, self ).setUp()
        self.context = MockModelContext(session=self.session)
        self.context.admin = app_admin
        self.admin_route = app_admin.get_admin_route()
        self.gui_context = application_action.ApplicationActionGuiContext()
        self.gui_context.admin_route = self.admin_route
        self.gui_context.workspace = DesktopWorkspace(self.admin_route, None)

    def test_refresh(self):
        refresh_action = application_action.Refresh()
        self.thread.post(self.dirty_session)
        self.process()
        #
        # refresh the session through the action
        #
        generator = self.gui_run(refresh_action, self.gui_context)
        for step in generator:
            if isinstance(step, action_steps.UpdateObjects):
                updates = step.get_objects()
        self.assertTrue(len(updates))

    def test_select_profile(self):
        profile_case = test_core.ProfileCase('setUp')
        profile_case.setUp()
        profile_store = profile_case.test_profile_store()
        action = application_action.SelectProfile(profile_store)
        generator = self.gui_run(action, self.gui_context)
        for step in generator:
            if isinstance(step, action_steps.SelectItem):
                generator.send(profile_store.get_last_profile())
                profile_selected = True
        self.assertTrue(profile_selected)

    def test_backup_and_restore( self ):
        backup_action = application_action.Backup()
        generator = self.gui_run(backup_action, self.gui_context)
        file_saved = False
        for step in generator:
            if isinstance(step, tuple) and step[0] == 'SaveFile':
                generator.send('unittest-backup.db')
                file_saved = True
        self.assertTrue(file_saved)
        restore_action = application_action.Restore()
        generator = self.gui_run(restore_action, self.gui_context)
        file_selected = False
        for step in generator:
            if isinstance(step, tuple) and step[0] == 'SelectFile':
                generator.send(['unittest-backup.db'])
                file_selected = True
        self.assertTrue(file_selected)

    def test_open_table_view(self):
        person_admin = app_admin.get_related_admin( Person )
        open_table_view_action = application_action.OpenTableView(person_admin)
        list(self.gui_run(open_table_view_action, self.gui_context))

    def test_open_new_view( self ):
        person_admin = app_admin.get_related_admin(Person)
        open_new_view_action = application_action.OpenNewView(person_admin)
        generator = self.gui_run(open_new_view_action, self.gui_context)
        for step in generator:
            if isinstance(step, action_steps.SelectSubclass):
                generator.send(person_admin)

    def test_change_logging( self ):
        change_logging_action = ChangeLogging()
        for step in change_logging_action.model_run(self.context):
            if isinstance( step, action_steps.ChangeObject ):
                step.get_object().level = logging.INFO

    def test_segmentation_fault( self ):
        segmentation_fault = application_action.SegmentationFault()
        list(self.gui_run(segmentation_fault, self.gui_context))<|MERGE_RESOLUTION|>--- conflicted
+++ resolved
@@ -47,11 +47,7 @@
 LOGGER = logging.getLogger(__name__)
 
 class SerializableMixinCase(object):
-<<<<<<< HEAD
-    
-=======
-
->>>>>>> 4b1a5eec
+
     def _write_read(self, step):
         """
         Serialize and deserialize an object, return the deserialized object
