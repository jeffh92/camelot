import datetime
import io
import logging
import os
import unittest

import openpyxl

from . import app_admin, test_core, test_view
from .test_item_model import QueryQStandardItemModelMixinCase
from .test_model import ExampleModelMixinCase
from camelot.admin.admin_route import AdminRoute
from camelot.admin.action import Action, ActionStep, ApplicationActionGuiContext, Mode, State, application_action, \
    form_action, list_action, list_filter
from camelot.admin.action.logging import ChangeLogging
from camelot.admin.action.application import Application
from camelot.admin.action.base import GuiContext
from camelot.bin.meta import NewProjectOptions
from camelot.core.exception import CancelRequest
from camelot.core.item_model import ListModelProxy, ObjectRole
from camelot.core.orm import Session
from camelot.core.qt import Qt, QtGui, QtWidgets
from camelot.core.utils import ugettext_lazy as _
from camelot.model import party
from camelot.model.party import Person
from camelot.test import GrabMixinCase, RunningThreadCase
from camelot.test.action import MockListActionGuiContext, MockModelContext
from camelot.view import action_steps, import_utils, utils
from camelot.view.action_runner import hide_progress_dialog
from camelot.view.action_steps import PrintHtml, SelectItem
from camelot.view.action_steps.change_object import ChangeObject
from camelot.view.action_steps.profile import EditProfiles
from camelot.view.controls import actionsbox, tableview
from camelot.view.controls.action_widget import ActionPushButton
from camelot.view.controls.tableview import TableView
from camelot.view.import_utils import (ColumnMapping, ColumnMappingAdmin, MatchNames)
from camelot.view.workspace import DesktopWorkspace
from camelot_example.importer import ImportCovers
from camelot_example.model import Movie

test_images = [os.path.join( os.path.dirname(__file__), '..', 'camelot_example', 'media', 'covers', 'circus.png') ]

LOGGER = logging.getLogger(__name__)

class SerializableMixinCase(object):

    def _write_read(self, step):
        """
        Serialize and deserialize an object, return the deserialized object
        """
        stream = io.BytesIO()
        step.write_object(stream)
        stream.seek(0)
<<<<<<< HEAD
=======
        stream.seek(0)
>>>>>>> d522f90e
        step_type = type(step)
        deserialized_object = step_type.__new__(step_type)
        deserialized_object.read_object(stream)
        return deserialized_object
<<<<<<< HEAD


=======


>>>>>>> d522f90e
class ActionBaseCase(RunningThreadCase, SerializableMixinCase):

    def setUp(self):
        super().setUp()
        self.admin_route = app_admin.get_admin_route()
        self.gui_context = ApplicationActionGuiContext()
        self.gui_context.admin_route = self.admin_route

    def test_action_step(self):
        step = ActionStep()
        step.gui_run(self.gui_context)

    def test_action(self):

        class CustomAction( Action ):
            verbose_name = 'Custom Action'
            shortcut = QtGui.QKeySequence.New
            modes = [
                Mode('mode_1', _('First mode')),
                Mode('mode_2', _('Second mode')),
            ]

        action = CustomAction()
        list(self.gui_run(action, self.gui_context))
        state = self.get_state(action, self.gui_context)
        self.assertTrue(state.verbose_name)
        # serialize the state of an action
        deserialized_state = self._write_read(state)
        self.assertEqual(deserialized_state.verbose_name, state.verbose_name)
        self.assertEqual(len(deserialized_state.modes), len(state.modes))


class ActionWidgetsCase(unittest.TestCase, GrabMixinCase):
    """Test widgets related to actions.
    """

    images_path = test_view.static_images_path

    def setUp(self):
        self.action = ImportCovers()
        self.admin_route = app_admin.get_admin_route()
        self.workspace = DesktopWorkspace(self.admin_route, None)
        self.gui_context = self.workspace.gui_context
        self.parent = QtWidgets.QWidget()
        enabled = State()
        disabled = State()
        disabled.enabled = False
        notification = State()
        notification.notification = True
        self.states = [ ( 'enabled', enabled),
                        ( 'disabled', disabled),
                        ( 'notification', notification) ]

    def grab_widget_states( self, widget, suffix ):
        for state_name, state in self.states:
            widget.set_state( state )
            self.grab_widget( widget, suffix='%s_%s'%( suffix,
                                                       state_name ) )

    def test_action_push_botton( self ):
        widget = ActionPushButton( self.action,
                                   self.gui_context,
                                   self.parent )
        self.grab_widget_states( widget, 'application' )

    def test_hide_progress_dialog( self ):
        dialog = self.gui_context.get_progress_dialog()
        dialog.show()
        with hide_progress_dialog(self.gui_context):
            self.assertTrue( dialog.isHidden() )
        self.assertFalse( dialog.isHidden() )

class ActionStepsCase(RunningThreadCase, GrabMixinCase, ExampleModelMixinCase, SerializableMixinCase):
    """Test the various steps that can be executed during an
    action.
    """

    images_path = test_view.static_images_path

    @classmethod
    def setUpClass(cls):
        super().setUpClass()
        cls.thread.post(cls.setup_sample_model)
        cls.thread.post(cls.load_example_data)
        cls.process()

    @classmethod
    def tearDownClass(cls):
        cls.thread.post(cls.tear_down_sample_model)
        cls.process()
        super().tearDownClass()

    def setUp(self):
        super(ActionStepsCase, self).setUp()
        self.admin_route = app_admin.get_admin_route()
        self.workspace = DesktopWorkspace(self.admin_route, None)
        self.gui_context = self.workspace.gui_context

    def test_change_object( self ):
        admin = app_admin.get_related_admin(NewProjectOptions)
        options = NewProjectOptions()
        options.name = 'Videostore'
        options.module = 'videostore'
        options.domain = 'example.com'
        change_object = ChangeObject(options, admin)
        dialog = change_object.render(self.gui_context)
        self.grab_widget( dialog )

    def test_select_file( self ):
        action_steps.SelectFile('Image Files (*.png *.jpg);;All Files (*)')

    def test_select_item( self ):

        # begin select item
        class SendDocumentAction( Action ):

            def model_run( self, model_context ):
                methods = [ ('email', 'By E-mail'),
                            ('fax',   'By Fax'),
                            ('post',  'By postal mail') ]
                method = yield SelectItem( methods, value='email' )
                # handle sending of the document
                LOGGER.info('selected {}'.format(method))

        # end select item

        action = SendDocumentAction()
        for step in self.gui_run(action, self.gui_context):
            if isinstance(step, ActionStep):
                dialog = step.render()
                self.grab_widget(dialog)
        self.assertTrue(dialog)

    def test_edit_profile(self):
        step = EditProfiles([], '')
        dialog = step.render(self.gui_context)
        dialog.show()
        self.grab_widget(dialog)

    def test_open_file( self ):
        stream = io.BytesIO(b'1, 2, 3, 4')
        open_stream = action_steps.OpenStream( stream, suffix='.csv' )
        self.assertTrue( str( open_stream ) )
        action_steps.OpenString(b'1, 2, 3, 4')
        context = { 'columns':['width', 'height'],
                    'table':[[1,2],[3,4]] }
        action_steps.OpenJinjaTemplate( 'list.html', context )
        action_steps.WordJinjaTemplate( 'list.html', context )

    def test_update_progress( self ):
        update_progress = action_steps.UpdateProgress(
            20, 100, _('Importing data')
        )
<<<<<<< HEAD
        self.assertTrue( str( update_progress ) )
        update_progress = self._write_read(update_progress)
=======
        self.assertTrue( six.text_type( update_progress ) )
>>>>>>> d522f90e
        # give the gui context a progress dialog, so it can be updated
        progress_dialog = self.gui_context.get_progress_dialog()
        update_progress.gui_run(self.gui_context, update_progress._to_bytes())
        # now press the cancel button
        progress_dialog.cancel()
        with self.assertRaises( CancelRequest ):
            update_progress.gui_run(self.gui_context, update_progress._to_bytes())

    def test_message_box( self ):
        step = action_steps.MessageBox('Hello World')
        dialog = step.render()
        dialog.show()
        self.grab_widget(dialog)

    #def test_main_menu(self):
        #main_menu = action_steps.MainMenu(app_admin.get_main_menu())
        #main_menu = self._write_read(main_menu)
        #main_menu.gui_run(self.gui_context)


class ListActionsCase(
    RunningThreadCase,
    GrabMixinCase, ExampleModelMixinCase, QueryQStandardItemModelMixinCase):
    """Test the standard list actions.
    """

    images_path = test_view.static_images_path

    @classmethod
    def setUpClass(cls):
        super().setUpClass()
        cls.thread.post(cls.setup_sample_model)
        cls.thread.post(cls.load_example_data)
        cls.group_box_filter = list_filter.GroupBoxFilter(
            'last_name', exclusive=True
        )
        cls.combo_box_filter = list_filter.ComboBoxFilter('last_name')
        cls.process()

    @classmethod
    def tearDownClass(cls):
        cls.thread.post(cls.tear_down_sample_model)
        cls.process()
        super().tearDownClass()

    def setUp( self ):
        super(ListActionsCase, self).setUp()
        self.thread.post(self.session.close)
        self.process()
        self.admin = app_admin.get_related_admin(Person)
        self.thread.post(self.setup_proxy)
        self.process()
        self.admin_route = self.admin.get_admin_route()
        self.setup_item_model(self.admin_route, self.admin.get_name())
        self.movie_admin = app_admin.get_related_admin(Movie)
        # make sure the model has rows and header data
        self._load_data(self.item_model)
        table_view = tableview.TableView(ApplicationActionGuiContext(), self.admin_route)
        table_view.set_admin()
        table_view.table.setModel(self.item_model)
        # select the first row
        table_view.table.setCurrentIndex(self.item_model.index(0, 0))
        self.gui_context = table_view.gui_context
        self.gui_context.admin_route = self.admin_route
        self.model_context = self.gui_context.create_model_context()
        # create a model context
        self.example_folder = os.path.join( os.path.dirname(__file__), '..', 'camelot_example' )

    def tearDown( self ):
        Session().expunge_all()

    def test_gui_context( self ):
        self.assertTrue( isinstance( self.gui_context.copy(),
                                     list_action.ListActionGuiContext ) )
        model_context = self.gui_context.create_model_context()
        self.assertTrue( isinstance( model_context,
                                     list_action.ListActionModelContext ) )
        list( model_context.get_collection() )
        list( model_context.get_selection() )
        model_context.get_object()

    def test_change_row_actions( self ):

        gui_context = MockListActionGuiContext()
        to_first = list_action.ToFirstRow()
        to_previous = list_action.ToPreviousRow()
        to_next = list_action.ToNextRow()
        to_last = list_action.ToLastRow()

        # the state does not change when the current row changes,
        # to make the actions usable in the main window toolbar
        to_last.gui_run( gui_context )
        #self.assertFalse( get_state( to_last ).enabled )
        #self.assertFalse( get_state( to_next ).enabled )
        to_previous.gui_run( gui_context )
        #self.assertTrue( get_state( to_last ).enabled )
        #self.assertTrue( get_state( to_next ).enabled )
        to_first.gui_run( gui_context )
        #self.assertFalse( get_state( to_first ).enabled )
        #self.assertFalse( get_state( to_previous ).enabled )
        to_next.gui_run( gui_context )
        #self.assertTrue( get_state( to_first ).enabled )
        #self.assertTrue( get_state( to_previous ).enabled )

    def test_print_preview(self):
        action = list_action.PrintPreview()
        for step in self.gui_run(action, self.gui_context):
            if isinstance(step, action_steps.PrintPreview):
                dialog = step.render(self.gui_context)
                dialog.show()
                self.grab_widget(dialog)
        self.assertTrue(dialog)

    def test_export_spreadsheet( self ):
        action = list_action.ExportSpreadsheet()
        for step in self.gui_run(action, self.gui_context):
            if isinstance(step, action_steps.OpenFile):
                filename = step.get_path()
        self.assertTrue(filename)
        # see if the generated file can be parsed
        openpyxl.load_workbook(filename)

    def test_save_restore_export_mapping(self):

        admin = app_admin.get_related_admin(Movie)

        settings = utils.get_settings(admin.get_admin_route()[-1])
        settings.beginGroup('export_mapping')
        # make sure there are no previous settings
        settings.remove('')

        save_export_mapping = list_action.SaveExportMapping(settings)
        restore_export_mapping = list_action.RestoreExportMapping(settings)

        model_context = MockModelContext()
        
        field_choices = [('field_{0}'.format(i), 'Field {0}'.format(i)) for i in range(10)]
        model_context.admin = import_utils.ColumnSelectionAdmin(
            admin,
            field_choices = field_choices
        )
        model_context.selection = [import_utils.ColumnMapping(0, [], 'field_1'),
                                   import_utils.ColumnMapping(1, [], 'field_2')]

        for step in save_export_mapping.model_run(model_context):
            if isinstance(step, action_steps.ChangeObject):
                options = step.get_object()
                options.name = 'mapping 1'

        stored_mappings = settings.beginReadArray('mappings')
        settings.endArray()
        self.assertTrue(stored_mappings)

        mappings = save_export_mapping.read_mappings()
        self.assertTrue('mapping 1' in mappings)
        self.assertEqual(mappings['mapping 1'], ['field_1', 'field_2'])

        model_context.selection =  [import_utils.ColumnMapping(0, [], 'field_3'),
                                   import_utils.ColumnMapping(1, [], 'field_4')]

        generator = restore_export_mapping.model_run(model_context)
        for step in generator:
            if isinstance(step, action_steps.SelectItem):
                generator.send('mapping 1')

        self.assertEqual(model_context.selection[0].field, 'field_1')

    def test_match_names(self):
        rows = [
            ['first_name', 'last_name'],
            ['Unknown',    'Unknown'],
        ]
        fields = self.admin.get_columns()
        mapping = ColumnMapping(0, rows)
        self.assertNotEqual(mapping.field, 'first_name' )
        
        match_names = MatchNames()
        model_context = MockModelContext()
        model_context.obj = mapping
        model_context.admin = ColumnMappingAdmin(
            self.admin,
            field_choices=[(f,f) for f in fields]
        )
        list(match_names.model_run(model_context))
        self.assertEqual(mapping.field, 'first_name')

    def test_import_from_xls_file( self ):
        with self.assertRaises(Exception) as ec:
            self.test_import_from_file('import_example.xls')
        self.assertIn('xls is not a supported', str(ec.exception))

    def test_import_from_xlsx_file( self ):
        self.test_import_from_file( 'import_example.xlsx' )

    def test_import_from_xlsx_formats( self ):
        reader = import_utils.XlsReader(os.path.join(
            self.example_folder, 'excel_formats_example.xlsx'
        ))
        rows = [row for row in reader]
        self.assertEqual(len(rows), 1)
        row = rows[0]
        self.assertEqual(utils.string_from_string(row[0]), u'Test')
        self.assertEqual(utils.date_from_string(row[1]), datetime.date(2017,4,1))
        self.assertEqual(utils.int_from_string(row[2]), 234567)
        self.assertEqual(utils.float_from_string(row[3]), 3.15)
        self.assertEqual(utils.float_from_string(row[4]), 3.145)
        self.assertEqual(utils.bool_from_string(row[5]), True)
        self.assertEqual(utils.bool_from_string(row[6]), False)

    def test_import_from_file(self, filename='import_example.csv'):
        action = list_action.ImportFromFile()
        generator = self.gui_run(action, self.gui_context)
        for step in generator:
            if isinstance(step, action_steps.SelectFile):
                generator.send([os.path.join(self.example_folder, filename)])
            if isinstance(step, action_steps.ChangeObject):
                dialog = step.render(self.gui_context)
                dialog.show()
                self.grab_widget(dialog, suffix='column_selection')
            if isinstance(step, action_steps.ChangeObjects):
                dialog = step.render()
                dialog.show()
                self.grab_widget(dialog, suffix='preview')
            if isinstance(step, action_steps.MessageBox):
                dialog = step.render()
                dialog.show()
                self.grab_widget(dialog, suffix='confirmation')

    def test_replace_field_contents( self ):
        action = list_action.ReplaceFieldContents()
        steps = self.gui_run(action, self.gui_context)
        for step in steps:
            if isinstance(step, action_steps.ChangeField):
                dialog = step.render()
                field_editor = dialog.findChild(QtWidgets.QWidget, 'field_choice')
                field_editor.set_value('first_name')
                dialog.show()
                self.grab_widget( dialog )
                steps.send(('first_name', 'known'))

    def test_open_form_view( self ):
        # sort and filter the original model
        item_view = self.gui_context.item_view
        list_model = item_view.model()
        list_model.sort(1, Qt.DescendingOrder)
        list_model.timeout_slot()
        self.process()
        list_model.headerData(0, Qt.Vertical, ObjectRole)
        list_model.data(list_model.index(0, 0), Qt.DisplayRole)
        list_model.timeout_slot()
        self.process()
        self.gui_context.item_view.setCurrentIndex(list_model.index(0, 0))
        model_context = self.gui_context.create_model_context()
        open_form_view_action = list_action.OpenFormView()
        for step in open_form_view_action.model_run(model_context):
            form = step.render(self.gui_context)
            form_value = form.model.get_value()
        self.assertTrue(isinstance(form_value, ListModelProxy))
        
    def test_duplicate_selection( self ):
        initial_row_count = self._row_count(self.item_model)
        action = list_action.DuplicateSelection()
        action.gui_run(self.gui_context)
        self.process()
        new_row_count = self._row_count(self.item_model)
        self.assertEqual(new_row_count, initial_row_count+1)

    def test_delete_selection(self):
        selected_object = self.model_context.get_object()
        self.assertTrue(selected_object in self.session)
        delete_selection_action = list_action.DeleteSelection()
        delete_selection_action.gui_run( self.gui_context )
        self.process()
        self.assertFalse(selected_object in self.session)

    def test_add_existing_object(self):
        initial_row_count = self._row_count(self.item_model)
        action = list_action.AddExistingObject()
        steps = self.gui_run(action, self.gui_context)
        for step in steps:
            # SelectObjects is a serializable action
            if isinstance(step, tuple) and step[0] == action_steps.SelectObjects.__name__:
                steps.send([Person(first_name='Unknown', last_name='Unknown')])
        new_row_count = self._row_count(self.item_model)
        self.assertEqual(new_row_count, initial_row_count+1)

    def test_add_new_object(self):
        add_new_object_action = list_action.AddNewObject()
        add_new_object_action.gui_run( self.gui_context )

    def test_remove_selection(self):
        remove_selection_action = list_action.RemoveSelection()
        list( remove_selection_action.model_run( self.gui_context.create_model_context() ) )

    def test_set_filters(self):
        set_filters = list_action.SetFilters()
        state = self.get_state(set_filters, self.gui_context)
        self.assertTrue(len(state.modes))
        mode_names = set(m.name for m in state.modes)
        self.assertIn('first_name', mode_names)
        self.assertNotIn('note', mode_names)
        set_filters.gui_run(self.gui_context)
        #steps = self.gui_run(set_filters, self.gui_context)
        #for step in steps:
            #if isinstance(step, action_steps.ChangeField):
                #steps.send(('first_name', 'test'))

    def test_group_box_filter(self):
        state = self.get_state(self.group_box_filter, self.gui_context)
        self.assertTrue(len(state.modes))
        widget = self.gui_context.view.render_action(self.group_box_filter, None)
        widget.set_state(state)
        self.assertTrue(len(widget.get_value()))
        widget.run_action()
        self.grab_widget(widget)

    def test_combo_box_filter(self):
        state = self.get_state(self.combo_box_filter, self.gui_context)
        self.assertTrue(len(state.modes))
        widget = self.gui_context.view.render_action(self.combo_box_filter, None)
        widget.set_state(state)
        self.assertTrue(len(widget.get_value()))
        widget.run_action()
        self.grab_widget(widget)

    def test_filter_list(self):
        action_box = actionsbox.ActionsBox(None)
        for action in [self.group_box_filter,
                       self.combo_box_filter]:
            action_widget = self.gui_context.view.render_action(action, None)
            action_box.layout().addWidget(action_widget)
        self.grab_widget(action_box)
        return action_box

    def test_filter_list_in_table_view(self):
        gui_context = GuiContext()
        gui_context.action_routes = {}
        person_admin = Person.Admin(app_admin, Person)
        table_view = TableView(gui_context, person_admin.get_admin_route())
        filters = [self.group_box_filter,
                   self.combo_box_filter]
        filter_routes = []
        filter_states = []
        for action in filters:
            action_route = AdminRoute._register_list_action_route(person_admin.get_admin_route(), action)
            filter_routes.append(action_route)
            action_state = State()._to_dict() # use default state
            filter_states.append((action_route, action_state))
        table_view.set_admin()
        table_view.set_filters(filter_routes, filter_states)

    def test_orm( self ):

        class UpdatePerson( Action ):

            verbose_name = _('Update person')

            def model_run( self, model_context ):
                for person in model_context.get_selection():
                    soc_number = person.social_security_number
                    if soc_number:
                        # assume the social sec number contains the birth date
                        person.birth_date = datetime.date( int(soc_number[0:4]),
                                                           int(soc_number[4:6]),
                                                           int(soc_number[6:8])
                                                           )
                    # delete the email of the person
                    for contact_mechanism in person.contact_mechanisms:
                        model_context.session.delete( contact_mechanism )
                        yield action_steps.DeleteObjects((contact_mechanism,))
                    # add a new email
                    m = ('email', '%s.%s@example.com'%( person.first_name,
                                                        person.last_name ) )
                    cm = party.ContactMechanism( mechanism = m )
                    pcm = party.PartyContactMechanism( party = person,
                                                       contact_mechanism = cm )
                    # immediately update the GUI
                    yield action_steps.CreateObjects((cm,))
                    yield action_steps.CreateObjects((pcm,))
                    yield action_steps.UpdateObjects((person,))
                # flush the session on finish
                model_context.session.flush()

        # end manual update

        action_step = None
        update_person = UpdatePerson()
        for step in self.gui_run(update_person, self.gui_context):
            if isinstance(step, ActionStep):
                action_step = step
                action_step.gui_run(self.gui_context)
        self.assertTrue(action_step)

        # begin auto update

        class UpdatePerson( Action ):

            verbose_name = _('Update person')

            def model_run( self, model_context ):
                for person in model_context.get_selection():
                    soc_number = person.social_security_number
                    if soc_number:
                        # assume the social sec number contains the birth date
                        person.birth_date = datetime.date( int(soc_number[0:4]),
                                                           int(soc_number[4:6]),
                                                           int(soc_number[6:8])
                                                           )
                        # delete the email of the person
                        for contact_mechanism in person.contact_mechanisms:
                            model_context.session.delete( contact_mechanism )
                        # add a new email
                        m = ('email', '%s.%s@example.com'%( person.first_name,
                                                            person.last_name ) )
                        cm = party.ContactMechanism( mechanism = m )
                        party.PartyContactMechanism( party = person,
                                                    contact_mechanism = cm )
                # flush the session on finish and update the GUI
                yield action_steps.FlushSession( model_context.session )

        # end auto update

        action_step = None
        update_person = UpdatePerson()
        for step in self.gui_run(update_person, self.gui_context):
            if isinstance(step, ActionStep):
                action_step = step
                action_step.gui_run(self.gui_context)
        self.assertTrue(action_step)

    def test_print_html( self ):

        # begin html print
        class PersonSummary(Action):

            verbose_name = _('Summary')

            def model_run(self, model_context):
                person = model_context.get_object()
                yield PrintHtml("<h1>This will become the personal report of {}!</h1>".format(person))
        # end html print

        action = PersonSummary()
        steps = list(self.gui_run(action, self.gui_context))
        dialog = steps[0].render(self.gui_context)
        dialog.show()
        self.grab_widget(dialog)

class FormActionsCase(
    RunningThreadCase,
    ExampleModelMixinCase, GrabMixinCase, QueryQStandardItemModelMixinCase):
    """Test the standard list actions.
    """

    images_path = test_view.static_images_path

    @classmethod
    def setUpClass(cls):
        super(FormActionsCase, cls).setUpClass()
        cls.thread.post(cls.setup_sample_model)
        cls.thread.post(cls.load_example_data)
        cls.process()

    @classmethod
    def tearDownClass(cls):
        cls.thread.post(cls.tear_down_sample_model)
        cls.process()
        super().tearDownClass()

    def setUp( self ):
        super(FormActionsCase, self).setUp()
        self.thread.post(self.setup_proxy)
        self.process()
        person_admin = app_admin.get_related_admin(Person)
        self.admin_route = person_admin.get_admin_route()
        self.setup_item_model(self.admin_route, person_admin.get_name())
        self.gui_context = form_action.FormActionGuiContext()
        self.gui_context._model = self.item_model
        self.gui_context.widget_mapper = QtWidgets.QDataWidgetMapper()
        self.gui_context.widget_mapper.setModel(self.item_model)
        self.gui_context.admin_route = self.admin_route
        self.gui_context.admin = person_admin

    def tearDown(self):
        super().tearDown()

    def test_gui_context( self ):
        self.assertTrue( isinstance( self.gui_context.copy(),
                                     form_action.FormActionGuiContext ) )
        self.assertTrue( isinstance( self.gui_context.create_model_context(),
                                     form_action.FormActionModelContext ) )

    def test_previous_next( self ):
        previous_action = form_action.ToPreviousForm()
        list(self.gui_run(previous_action, self.gui_context))
        next_action = form_action.ToNextForm()
        list(self.gui_run(next_action, self.gui_context))
        first_action = form_action.ToFirstForm()
        list(self.gui_run(first_action, self.gui_context))
        last_action = form_action.ToLastForm()
        list(self.gui_run(last_action, self.gui_context))

    def test_show_history( self ):
        show_history_action = form_action.ShowHistory()
        list(self.gui_run(show_history_action, self.gui_context))

    def test_close_form( self ):
        close_form_action = form_action.CloseForm()
        list(self.gui_run(close_form_action, self.gui_context))

class ApplicationCase(RunningThreadCase, GrabMixinCase, ExampleModelMixinCase):

    @classmethod
    def setUpClass(cls):
        super().setUpClass()
        cls.thread.post(cls.setup_sample_model)
        cls.thread.post(cls.load_example_data)
        cls.process()

    @classmethod
    def tearDownClass(cls):
        cls.thread.post(cls.tear_down_sample_model)
        cls.process()
        super().tearDownClass()

    def setUp(self):
        super().setUp()
        self.gui_context = ApplicationActionGuiContext()
        self.admin_route = app_admin.get_admin_route()

    def tearDown(self):
        super().tearDown()

    def test_application(self):
        app = Application(app_admin)
        list(self.gui_run(app, self.gui_context))

    def test_custom_application(self):

        # begin custom application
        class CustomApplication(Application):
        
            def model_run( self, model_context ):
                from camelot.view import action_steps
                yield action_steps.UpdateProgress(text='Starting up')
        # end custom application

        application = CustomApplication(app_admin)
        list(self.gui_run(application, self.gui_context))

class ApplicationActionsCase(
    RunningThreadCase, GrabMixinCase, ExampleModelMixinCase
    ):
    """Test application actions.
    """

    images_path = test_view.static_images_path

    @classmethod
    def setUpClass(cls):
        super().setUpClass()
        cls.thread.post(cls.setup_sample_model)
        cls.thread.post(cls.load_example_data)
        cls.process()

    @classmethod
    def tearDownClass(cls):
        cls.thread.post(cls.tear_down_sample_model)
        cls.process()
        super().tearDownClass()

    def setUp(self):
        super( ApplicationActionsCase, self ).setUp()
        self.context = MockModelContext(session=self.session)
        self.context.admin = app_admin
        self.admin_route = app_admin.get_admin_route()
        self.gui_context = application_action.ApplicationActionGuiContext()
        self.gui_context.admin_route = self.admin_route
        self.gui_context.workspace = DesktopWorkspace(self.admin_route, None)

    def test_refresh(self):
        refresh_action = application_action.Refresh()
        self.thread.post(self.dirty_session)
        self.process()
        #
        # refresh the session through the action
        #
        generator = self.gui_run(refresh_action, self.gui_context)
        for step in generator:
            if isinstance(step, action_steps.UpdateObjects):
                updates = step.get_objects()
        self.assertTrue(len(updates))

    def test_select_profile(self):
        profile_case = test_core.ProfileCase('setUp')
        profile_case.setUp()
        profile_store = profile_case.test_profile_store()
        action = application_action.SelectProfile(profile_store)
        generator = self.gui_run(action, self.gui_context)
        for step in generator:
            if isinstance(step, action_steps.SelectItem):
                generator.send(profile_store.get_last_profile())
                profile_selected = True
        self.assertTrue(profile_selected)

    def test_backup_and_restore( self ):
        backup_action = application_action.Backup()
        generator = self.gui_run(backup_action, self.gui_context)
        file_saved = False
        for step in generator:
            if isinstance(step, action_steps.SaveFile):
                generator.send('unittest-backup.db')
                file_saved = True
        self.assertTrue(file_saved)
        restore_action = application_action.Restore()
        generator = self.gui_run(restore_action, self.gui_context)
        file_selected = False
        for step in generator:
            if isinstance(step, action_steps.SelectFile):
                generator.send(['unittest-backup.db'])
                file_selected = True
        self.assertTrue(file_selected)

    def test_open_table_view(self):
        person_admin = app_admin.get_related_admin( Person )
        open_table_view_action = application_action.OpenTableView(person_admin)
        list(self.gui_run(open_table_view_action, self.gui_context))

    def test_open_new_view( self ):
        person_admin = app_admin.get_related_admin(Person)
        open_new_view_action = application_action.OpenNewView(person_admin)
        generator = self.gui_run(open_new_view_action, self.gui_context)
        for step in generator:
            if isinstance(step, action_steps.SelectSubclass):
                generator.send(person_admin)

    def test_change_logging( self ):
        change_logging_action = ChangeLogging()
        for step in change_logging_action.model_run(self.context):
            if isinstance( step, action_steps.ChangeObject ):
                step.get_object().level = logging.INFO

    def test_segmentation_fault( self ):
        segmentation_fault = application_action.SegmentationFault()
        list(self.gui_run(segmentation_fault, self.gui_context))<|MERGE_RESOLUTION|>--- conflicted
+++ resolved
@@ -51,21 +51,25 @@
         stream = io.BytesIO()
         step.write_object(stream)
         stream.seek(0)
-<<<<<<< HEAD
-=======
         stream.seek(0)
->>>>>>> d522f90e
         step_type = type(step)
         deserialized_object = step_type.__new__(step_type)
         deserialized_object.read_object(stream)
         return deserialized_object
-<<<<<<< HEAD
-
-
-=======
-
-
->>>>>>> d522f90e
+
+    def _write_read(self, step):
+        """
+        Serialize and deserialize an object, return the deserialized object
+        """
+        stream = io.BytesIO()
+        step.write_object(stream)
+        stream.seek(0)
+        step_type = type(step)
+        deserialized_object = step_type.__new__(step_type)
+        deserialized_object.read_object(stream)
+        return deserialized_object
+
+
 class ActionBaseCase(RunningThreadCase, SerializableMixinCase):
 
     def setUp(self):
@@ -219,12 +223,8 @@
         update_progress = action_steps.UpdateProgress(
             20, 100, _('Importing data')
         )
-<<<<<<< HEAD
         self.assertTrue( str( update_progress ) )
         update_progress = self._write_read(update_progress)
-=======
-        self.assertTrue( six.text_type( update_progress ) )
->>>>>>> d522f90e
         # give the gui context a progress dialog, so it can be updated
         progress_dialog = self.gui_context.get_progress_dialog()
         update_progress.gui_run(self.gui_context, update_progress._to_bytes())
